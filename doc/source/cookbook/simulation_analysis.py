import yt
import collections

# Instantiate a time series object for an Enzo simulation..
sim = yt.simulation('enzo_tiny_cosmology/32Mpc_32.enzo', 'Enzo')

# Get a time series for all data made by the simulation.
sim.get_time_series()

<<<<<<< HEAD
# Calculate and store extrema for all datasets.
all_storage = {}
for my_storage, ds in my_sim.piter(storage=all_storage):
    all_data = ds.all_data()
    my_extrema = all_data.quantities['Extrema']('density')
=======
# Calculate and store extrema for all datasets along with redshift
# in a data dictionary with entries as tuples
>>>>>>> 3bd624d4

# Note that by using sim.piter(), we are automatically 
# forcing yt to do this in parallel
data = {}
for ds in sim.piter():
    ad = ds.all_data()
    extrema = ad.quantities.extrema('density')
    data[ds.basename] = (extrema, ds.current_redshift)

# Convert dictionary to ordered dictionary to get the right order
od = collections.OrderedDict(sorted(data.items()))

# Print out all the values we calculated.
print "Dataset      Redshift        Density Min      Density Max"
print "---------------------------------------------------------"
for k, v in od.iteritems(): 
    print "%s       %05.3f          %5.3g g/cm^3   %5.3g g/cm^3" % (k, v[1], v[0][0], v[0][1])<|MERGE_RESOLUTION|>--- conflicted
+++ resolved
@@ -1,4 +1,5 @@
 import yt
+yt.enable_parallelism()
 import collections
 
 # Instantiate a time series object for an Enzo simulation..
@@ -7,16 +8,8 @@
 # Get a time series for all data made by the simulation.
 sim.get_time_series()
 
-<<<<<<< HEAD
-# Calculate and store extrema for all datasets.
-all_storage = {}
-for my_storage, ds in my_sim.piter(storage=all_storage):
-    all_data = ds.all_data()
-    my_extrema = all_data.quantities['Extrema']('density')
-=======
 # Calculate and store extrema for all datasets along with redshift
 # in a data dictionary with entries as tuples
->>>>>>> 3bd624d4
 
 # Note that by using sim.piter(), we are automatically 
 # forcing yt to do this in parallel
