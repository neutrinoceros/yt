### THIS RECIPE IS CURRENTLY BROKEN IN YT-3.0
### DO NOT TRUST THIS RECIPE UNTIL THIS LINE IS REMOVED

import matplotlib.pyplot as plt
import yt

# Load the dataset.
<<<<<<< HEAD
ds = load("IsolatedGalaxy/galaxy0030/galaxy0030")

# Create a sphere of radius 1000 kpc centered on the max density.
sphere = ds.sphere("max", (1000, "kpc"))
=======
ds = yt.load("IsolatedGalaxy/galaxy0030/galaxy0030")

# Create a sphere of radius 1 Mpc centered on the max density location.
sp = ds.sphere("max", (1, "Mpc"))
>>>>>>> 3bd624d4

# Calculate and store the bulk velocity for the sphere.
bulk_velocity = sp.quantities['BulkVelocity']()
sp.set_field_parameter('bulk_velocity', bulk_velocity)

# Create a 1D profile object for profiles over radius
# and add a velocity profile.
prof = yt.ProfilePlot(sp, 'radius', 'velocity_magnitude', 
                      weight_field='cell_mass')
prof.set_unit('radius', 'kpc')
prof.set_xlim(0.1, 1000)

# Plot the average velocity magnitude.
plt.loglog(prof['radius'], prof['velocity_magnitude'],
              label='Mean')
# Plot the variance of the velocity madnitude.
plt.loglog(prof['radius'], prof['velocity_magnitude_std'],
              label='Standard Deviation')
plt.xlabel('r [kpc]')
plt.ylabel('v [cm/s]')
plt.legend()

plt.savefig('velocity_profiles.png')<|MERGE_RESOLUTION|>--- conflicted
+++ resolved
@@ -5,17 +5,10 @@
 import yt
 
 # Load the dataset.
-<<<<<<< HEAD
-ds = load("IsolatedGalaxy/galaxy0030/galaxy0030")
-
-# Create a sphere of radius 1000 kpc centered on the max density.
-sphere = ds.sphere("max", (1000, "kpc"))
-=======
 ds = yt.load("IsolatedGalaxy/galaxy0030/galaxy0030")
 
 # Create a sphere of radius 1 Mpc centered on the max density location.
 sp = ds.sphere("max", (1, "Mpc"))
->>>>>>> 3bd624d4
 
 # Calculate and store the bulk velocity for the sphere.
 bulk_velocity = sp.quantities['BulkVelocity']()
