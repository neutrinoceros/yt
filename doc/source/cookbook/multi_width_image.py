import yt

# Load the dataset.
<<<<<<< HEAD
ds = load("IsolatedGalaxy/galaxy0030/galaxy0030")
=======
ds = yt.load("IsolatedGalaxy/galaxy0030/galaxy0030")
>>>>>>> 3bd624d4

# Create a slice plot for the dataset.  With no additional arguments,
# the width will be the size of the domain and the center will be the
# center of the simulation box
<<<<<<< HEAD
slc = SlicePlot(ds,2,'density')
=======
slc = yt.SlicePlot(ds, 'z', 'density')
>>>>>>> 3bd624d4

# Create a list of a couple of widths and units. 
# (N.B. Mpc (megaparsec) != mpc (milliparsec)
widths = [(1, 'Mpc'),
          (15, 'kpc')]

# Loop through the list of widths and units.
for width, unit in widths:

    # Set the width.
    slc.set_width(width, unit)

    # Write out the image with a unique name.
    slc.save("%s_%010d_%s" % (ds, width, unit))

zoomFactors = [2,4,5]

# recreate the original slice
<<<<<<< HEAD
slc = SlicePlot(ds,2,'density')
=======
slc = yt.SlicePlot(ds, 'z', 'density')
>>>>>>> 3bd624d4

for zoomFactor in zoomFactors:

    # zoom in
    slc.zoom(zoomFactor)

    # Write out the image with a unique name.
    slc.save("%s_%i" % (ds, zoomFactor))<|MERGE_RESOLUTION|>--- conflicted
+++ resolved
@@ -1,20 +1,12 @@
 import yt
 
 # Load the dataset.
-<<<<<<< HEAD
-ds = load("IsolatedGalaxy/galaxy0030/galaxy0030")
-=======
 ds = yt.load("IsolatedGalaxy/galaxy0030/galaxy0030")
->>>>>>> 3bd624d4
 
 # Create a slice plot for the dataset.  With no additional arguments,
 # the width will be the size of the domain and the center will be the
 # center of the simulation box
-<<<<<<< HEAD
-slc = SlicePlot(ds,2,'density')
-=======
 slc = yt.SlicePlot(ds, 'z', 'density')
->>>>>>> 3bd624d4
 
 # Create a list of a couple of widths and units. 
 # (N.B. Mpc (megaparsec) != mpc (milliparsec)
@@ -33,11 +25,7 @@
 zoomFactors = [2,4,5]
 
 # recreate the original slice
-<<<<<<< HEAD
-slc = SlicePlot(ds,2,'density')
-=======
 slc = yt.SlicePlot(ds, 'z', 'density')
->>>>>>> 3bd624d4
 
 for zoomFactor in zoomFactors:
 
