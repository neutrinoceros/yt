import collections
import errno
import os
import struct
import weakref

import numpy as np

from yt.data_objects.index_subobjects.particle_container import ParticleContainer
from yt.funcs import get_pbar, only_on_root
from yt.geometry.geometry_handler import Index, YTDataChunk
from yt.geometry.particle_oct_container import ParticleBitmap
from yt.utilities.lib.ewah_bool_wrap import BoolArrayCollection
from yt.utilities.lib.fnv_hash import fnv_hash
from yt.utilities.logger import ytLogger as mylog
from yt.utilities.parallel_tools.parallel_analysis_interface import parallel_objects


class ParticleIndex(Index):
    """The Index subclass for particle datasets"""

    def __init__(self, ds, dataset_type):
        self.dataset_type = dataset_type
        self.dataset = weakref.proxy(ds)
        self.float_type = np.float64
        super().__init__(ds, dataset_type)
        self._initialize_index()

    def _setup_geometry(self):
        self.regions = None

    def get_smallest_dx(self):
        """
        Returns (in code units) the smallest cell size in the simulation.
        """
        return self.ds.arr(0, "code_length")

    def _get_particle_type_counts(self):
        result = collections.defaultdict(lambda: 0)
        for df in self.data_files:
            for k in df.total_particles.keys():
                result[k] += df.total_particles[k]
        return dict(result)

    def convert(self, unit):
        return self.dataset.conversion_factors[unit]

    @property
    def chunksize(self):
        # This can be overridden in subclasses
        return 64 ** 3

    _data_files = None

    @property
    def data_files(self):
        if self._data_files is not None:
            return self._data_files

        self._setup_filenames()
        return self._data_files

    @data_files.setter
    def data_files(self, value):
        self._data_files = value

    _total_particles = None

    @property
    def total_particles(self):
        if self._total_particles is not None:
            return self._total_particles

        self._total_particles = sum(
            sum(d.total_particles.values()) for d in self.data_files
        )
        return self._total_particles

    def _setup_filenames(self):
        template = self.dataset.filename_template
        ndoms = self.dataset.file_count
        cls = self.dataset._file_class
        self.data_files = []
        fi = 0
        for i in range(int(ndoms)):
            start = 0
            if self.chunksize > 0:
                end = start + self.chunksize
            else:
                end = None
            while True:
                df = cls(self.dataset, self.io, template % {"num": i}, fi, (start, end))
                if max(df.total_particles.values()) == 0:
                    break
                fi += 1
                self.data_files.append(df)
                if self.chunksize <= 0:
                    break
                start = end
                end += self.chunksize

    def _initialize_index(self):
        ds = self.dataset
        only_on_root(
            mylog.info,
            "Allocating for %0.3e particles",
            self.total_particles,
            global_rootonly=True,
        )

        # if we have not yet set domain_left_edge and domain_right_edge then do
        # an I/O pass over the particle coordinates to determine a bounding box
        if self.ds.domain_left_edge is None:
            min_ppos = np.empty(3, dtype="float64")
            min_ppos[:] = np.nan
            max_ppos = np.empty(3, dtype="float64")
            max_ppos[:] = np.nan
            only_on_root(
                mylog.info,
                "Bounding box cannot be inferred from metadata, reading "
                "particle positions to infer bounding box",
            )
            for df in self.data_files:
                for _, ppos in self.io._yield_coordinates(df):
                    min_ppos = np.nanmin(np.vstack([min_ppos, ppos]), axis=0)
                    max_ppos = np.nanmax(np.vstack([max_ppos, ppos]), axis=0)
            only_on_root(
                mylog.info,
                "Load this dataset with bounding_box=[%s, %s] to avoid I/O "
                "overhead from inferring bounding_box." % (min_ppos, max_ppos),
            )
            ds.domain_left_edge = ds.arr(1.05 * min_ppos, "code_length")
            ds.domain_right_edge = ds.arr(1.05 * max_ppos, "code_length")
            ds.domain_width = ds.domain_right_edge - ds.domain_left_edge

        # use a trivial morton index for datasets containing a single chunk
        if len(self.data_files) == 1:
            order1 = 1
            order2 = 1
        else:
            order1 = ds.index_order[0]
            order2 = ds.index_order[1]

        if order1 == 1 and order2 == 1:
            dont_cache = True
        else:
            dont_cache = False

        # If we have applied a bounding box then we can't cache the
        # ParticleBitmap because it is domain dependent
        if getattr(ds, "_domain_override", False):
            dont_cache = True

        if not hasattr(self.ds, "_file_hash"):
            self.ds._file_hash = self._generate_hash()

        self.regions = ParticleBitmap(
            ds.domain_left_edge,
            ds.domain_right_edge,
            ds.periodicity,
            self.ds._file_hash,
            len(self.data_files),
            index_order1=order1,
            index_order2=order2,
        )

        # Load Morton index from file if provided
        def _current_fname():
            if getattr(ds, "index_filename", None) is None:
                fname = ds.parameter_filename + ".index{}_{}.ewah".format(
                    self.regions.index_order1, self.regions.index_order2
                )
            else:
                fname = ds.index_filename
            return fname

        fname = _current_fname()

        dont_load = dont_cache and not hasattr(ds, "index_filename")
        try:
            if dont_load:
                raise OSError
            rflag = self.regions.load_bitmasks(fname)
            rflag = self.regions.check_bitmasks()
            self._initialize_frontend_specific()
            if rflag == 0:
                raise OSError
        except (OSError, struct.error):
            self.regions.reset_bitmasks()
            self._initialize_coarse_index()
            self._initialize_refined_index()
            # We now update fname since index_order2 may have changed
            fname = _current_fname()
            wdir = os.path.dirname(fname)
            if not dont_cache and os.access(wdir, os.W_OK):
                # Sometimes os mis-reports whether a directory is writable,
                # So pass if writing the bitmask file fails.
                try:
                    self.regions.save_bitmasks(fname)
                except OSError:
                    pass
            rflag = self.regions.check_bitmasks()

    def _initialize_coarse_index(self):
        pb = get_pbar("Initializing coarse index ", len(self.data_files))
<<<<<<< HEAD
        for i, data_file in parallel_objects(enumerate(self.data_files)):
=======
        max_hsml = 0.0
        for i, data_file in enumerate(self.data_files):
>>>>>>> dd3f795f
            pb.update(i + 1)
            for ptype, pos in self.io._yield_coordinates(data_file):
                ds = self.ds
                if hasattr(ds, "_sph_ptypes") and ptype == ds._sph_ptypes[0]:
                    hsml = self.io._get_smoothing_length(
                        data_file, pos.dtype, pos.shape
                    )
                    if hsml is not None and hsml.size > 0.0:
                        max_hsml = max(max_hsml, hsml.max())
                else:
                    hsml = None
                self.regions._coarse_index_data_file(pos, hsml, data_file.file_id)
        pb.finish()
        self.regions.masks = self.comm.mpi_allreduce(self.regions.masks, op="sum")
        self.regions.particle_counts = self.comm.mpi_allreduce(self.regions.particle_counts, op="sum")
        for data_file in self.data_files:
            self.regions._set_coarse_index_data_file(data_file.file_id)
        self.regions.find_collisions_coarse()
        if max_hsml > 0.0 and len(self.data_files) > 1:
            # By passing this in, we only allow index_order2 to be increased by
            # two at most, never increased.  One place this becomes particularly
            # useful is in the case of an extremely small section of gas
            # particles embedded in a much much larger domain.  The max
            # smoothing length will be quite small, so based on the larger
            # domain, it will correspond to a very very high index order, which
            # is a large amount of memory!  Having multiple indexes, one for
            # each particle type, would fix this.
            new_order2 = self.regions.update_mi2(max_hsml, ds.index_order[1] + 2)
            mylog.info(
                "Updating index_order2 from %s to %s", ds.index_order[1], new_order2
            )
            self.ds.index_order = (self.ds.index_order[0], new_order2)

    def _initialize_refined_index(self):
        mask = self.regions.masks.sum(axis=1).astype("uint8")
        max_npart = max(sum(d.total_particles.values()) for d in self.data_files) * 28
        sub_mi1 = np.zeros(max_npart, "uint64")
        sub_mi2 = np.zeros(max_npart, "uint64")
        pb = get_pbar("Initializing refined index", len(self.data_files))
        mask_threshold = getattr(self, "_index_mask_threshold", 2)
        count_threshold = getattr(self, "_index_count_threshold", 256)
        mylog.debug(
            "Using estimated thresholds of %s and %s for refinement",
            mask_threshold,
            count_threshold,
        )
        total_refined = 0
        total_coarse_refined = (
            (mask >= 2) & (self.regions.particle_counts > count_threshold)
        ).sum()
        mylog.debug(
            "This should produce roughly %s zones, for %s of the domain",
            total_coarse_refined,
            100 * total_coarse_refined / mask.size,
        )
        storage = {}
        for sto, (i, data_file) in parallel_objects(
            enumerate(self.data_files), storage=storage
        ):
            coll = None
            pb.update(i + 1)
            nsub_mi = 0
            for ptype, pos in self.io._yield_coordinates(data_file):
                if pos.size == 0:
                    continue
                if hasattr(self.ds, "_sph_ptypes") and ptype == self.ds._sph_ptypes[0]:
                    hsml = self.io._get_smoothing_length(
                        data_file, pos.dtype, pos.shape
                    )
                else:
                    hsml = None
                nsub_mi, coll = self.regions._refined_index_data_file(
                    coll,
                    pos,
                    hsml,
                    mask,
                    sub_mi1,
                    sub_mi2,
                    data_file.file_id,
                    nsub_mi,
                    count_threshold=count_threshold,
                    mask_threshold=mask_threshold,
                )
                total_refined += nsub_mi
            sto.result_id = i
            if coll is None:
                coll_str = b""
            else:
                coll_str = coll.dumps()
            sto.result = (data_file.file_id, coll_str)
        pb.finish()
        for i in sorted(storage):
            file_id, coll_str = storage[i]
            coll = BoolArrayCollection()
            coll.loads(coll_str)
            self.regions.bitmasks.append(file_id, coll)
        self.regions.find_collisions_refined()

    def _detect_output_fields(self):
        # TODO: Add additional fields
        dsl = []
        units = {}
        pcounts = self._get_particle_type_counts()
        field_cache = {}
        for dom in self.data_files:
            if dom.filename in field_cache:
                fl, _units = field_cache[dom.filename]
            else:
                fl, _units = self.io._identify_fields(dom)
                field_cache[dom.filename] = fl, _units
            units.update(_units)
            dom._calculate_offsets(fl, pcounts)
            for f in fl:
                if f not in dsl:
                    dsl.append(f)
        self.field_list = dsl
        ds = self.dataset
        ds.particle_types = tuple({pt for pt, ds in dsl})
        # This is an attribute that means these particle types *actually*
        # exist.  As in, they are real, in the dataset.
        ds.field_units.update(units)
        ds.particle_types_raw = ds.particle_types

    def _identify_base_chunk(self, dobj):
        # Must check that chunk_info contains the right number of ghost zones
        if getattr(dobj, "_chunk_info", None) is None:
            if isinstance(dobj, ParticleContainer):
                dobj._chunk_info = [dobj]
            else:
                # TODO: only return files
                if getattr(dobj.selector, "is_all_data", False):
                    nfiles = self.regions.nfiles
                    dfi = np.arange(nfiles)
                else:
                    dfi, file_masks, addfi = self.regions.identify_file_masks(
                        dobj.selector
                    )
                    nfiles = len(file_masks)
                dobj._chunk_info = [None for _ in range(nfiles)]

                # The following was moved here from ParticleContainer in order
                # to make the ParticleContainer object pickleable. By having
                # the base_selector as its own argument, we avoid having to
                # rebuild the index on unpickling a ParticleContainer.
                if hasattr(dobj, "base_selector"):
                    base_selector = dobj.base_selector
                    base_region = dobj.base_region
                else:
                    base_region = dobj
                    base_selector = dobj.selector

                for i in range(nfiles):
                    domain_id = i + 1
                    dobj._chunk_info[i] = ParticleContainer(
                        base_region,
                        base_selector,
                        [self.data_files[dfi[i]]],
                        domain_id=domain_id,
                    )
                # NOTE: One fun thing about the way IO works is that it
                # consolidates things quite nicely.  So we should feel free to
                # create as many objects as part of the chunk as we want, since
                # it'll take the set() of them.  So if we break stuff up like
                # this here, we end up in a situation where we have the ability
                # to break things down further later on for buffer zones and the
                # like.
        (dobj._current_chunk,) = self._chunk_all(dobj)

    def _chunk_all(self, dobj):
        oobjs = getattr(dobj._current_chunk, "objs", dobj._chunk_info)
        yield YTDataChunk(dobj, "all", oobjs, None)

    def _chunk_spatial(self, dobj, ngz, sort=None, preload_fields=None):
        sobjs = getattr(dobj._current_chunk, "objs", dobj._chunk_info)
        for og in sobjs:
            with og._expand_data_files():
                if ngz > 0:
                    g = og.retrieve_ghost_zones(ngz, [], smoothed=True)
                else:
                    g = og
                yield YTDataChunk(dobj, "spatial", [g])

    def _chunk_io(self, dobj, cache=True, local_only=False):
        oobjs = getattr(dobj._current_chunk, "objs", dobj._chunk_info)
        for container in oobjs:
            yield YTDataChunk(dobj, "io", [container], None, cache=cache)

    def _generate_hash(self):
        # Generate an FNV hash by creating a byte array containing the
        # modification time of as well as the first and last 1 MB of data in
        # every output file
        ret = bytearray()
        for pfile in self.data_files:

            # only look at "real" files, not "fake" files generated by the
            # chunking system
            if pfile.start not in (0, None):
                continue
            try:
                mtime = os.path.getmtime(pfile.filename)
            except OSError as e:
                if e.errno == errno.ENOENT:
                    # this is an in-memory file so we return with a dummy
                    # value
                    return -1
                else:
                    raise
            ret.extend(str(mtime).encode("utf-8"))
            size = os.path.getsize(pfile.filename)
            if size > 1e6:
                size = int(1e6)
            with open(pfile.filename, "rb") as fh:
                # read in first and last 1 MB of data
                data = fh.read(size)
                fh.seek(-size, os.SEEK_END)
                data = fh.read(size)
                ret.extend(data)
            return fnv_hash(ret)

    def _initialize_frontend_specific(self):
        """This is for frontend-specific initialization code

        If there are frontend-specific things that need to be set while
        creating the index, this function forces these operations to happen
        in cases where we are reloading the index from a sidecar file.
        """
        pass<|MERGE_RESOLUTION|>--- conflicted
+++ resolved
@@ -202,13 +202,9 @@
             rflag = self.regions.check_bitmasks()
 
     def _initialize_coarse_index(self):
+        max_hsml = 0.0
         pb = get_pbar("Initializing coarse index ", len(self.data_files))
-<<<<<<< HEAD
         for i, data_file in parallel_objects(enumerate(self.data_files)):
-=======
-        max_hsml = 0.0
-        for i, data_file in enumerate(self.data_files):
->>>>>>> dd3f795f
             pb.update(i + 1)
             for ptype, pos in self.io._yield_coordinates(data_file):
                 ds = self.ds
