"""
YT is a package written primarily in Python designed to make the task of
running Enzo easier.  It contains facilities for creating Enzo data (currently
in prototype form) as well as runnning Enzo simulations, simulating the actions
of Enzo on various existing data, and analyzing output from Enzo in a
wide-variety of methods.

An ever-growing collection of documentation is also available at
http://yt-project.org/doc/ . Additionally, there is a
project site at http://yt-project.org/ with recipes, a wiki, a variety of
ways of peering into the version control, and a bug-reporting system.

YT is divided into several packages.

frontends
---------

This is where interfaces to codes are created.  Within each subdirectory of
yt/frontends/ there must exist the following files, even if empty:

* data_structures.py, where subclasses of AMRGridPatch, Dataset and
  AMRHierarchy are defined.
* io.py, where a subclass of IOHandler is defined.
* misc.py, where any miscellaneous functions or classes are defined.
* definitions.py, where any definitions specific to the frontend are
  defined.  (i.e., header formats, etc.)

visualization
-------------

This is where all visualization modules are stored.  This includes plot
collections, the volume rendering interface, and pixelization frontends.

data_objects
------------

All objects that handle data, processed or unprocessed, not explicitly
defined as visualization are located in here.  This includes the base
classes for data regions, covering grids, time series, and so on.  This
also includes derived fields and derived quantities.

analysis_modules
----------------

This is where all mechanisms for processing data live.  This includes
things like clump finding, halo profiling, halo finding, and so on.  This
is something of a catchall, but it serves as a level of greater
abstraction that simply data selection and modification.

gui
---

This is where all GUI components go.  Typically this will be some small
tool used for one or two things, which contains a launching mechanism on
the command line.

utilities
---------

All broadly useful code that doesn't clearly fit in one of the other
categories goes here.



"""

#-----------------------------------------------------------------------------
# Copyright (c) 2013, yt Development Team.
#
# Distributed under the terms of the Modified BSD License.
#
# The full license is in the file COPYING.txt, distributed with this software.
#-----------------------------------------------------------------------------

__version__ = "3.3-dev"

# First module imports
import numpy as np # For modern purposes
import numpy # In case anyone wishes to use it by name

from yt.funcs import \
    iterable, \
    get_memory_usage, \
    print_tb, \
    rootonly, \
    insert_ipython, \
    get_pbar, \
    only_on_root, \
    is_root, \
    get_version_stack, \
    get_yt_supp, \
    get_yt_version, \
    parallel_profile, \
    enable_plugins, \
    memory_checker, \
    deprecated_class
from yt.utilities.logger import ytLogger as mylog

import yt.utilities.physical_constants as physical_constants
import yt.units as units
from yt.units.yt_array import \
    YTArray, \
    YTQuantity, \
    uconcatenate, \
    uintersect1d, \
    uunion1d, \
    loadtxt, \
    savetxt

from yt.fields.api import \
    field_plugins, \
    DerivedField, \
    FieldDetector, \
    FieldInfoContainer, \
    ValidateParameter, \
    ValidateDataField, \
    ValidateProperty, \
    ValidateSpatial, \
    ValidateGridType, \
    add_field, \
    derived_field

from yt.data_objects.api import \
    DatasetSeries, ImageArray, \
    particle_filter, add_particle_filter, \
    create_profile, Profile1D, Profile2D, Profile3D, \
    ParticleProfile

# For backwards compatibility
TimeSeriesData = deprecated_class(DatasetSeries)

from yt.frontends.api import _frontend_container
frontends = _frontend_container()

from yt.frontends.stream.api import \
    load_uniform_grid, load_amr_grids, \
    load_particles, load_hexahedral_mesh, load_octree, \
    hexahedral_connectivity, load_unstructured_mesh

from yt.frontends.ytdata.api import \
    save_as_dataset

# For backwards compatibility
GadgetDataset = frontends.gadget.GadgetDataset
GadgetStaticOutput = deprecated_class(GadgetDataset)
TipsyDataset = frontends.tipsy.TipsyDataset
TipsyStaticOutput = deprecated_class(TipsyDataset)

# Now individual component imports from the visualization API
from yt.visualization.api import \
    FixedResolutionBuffer, ObliqueFixedResolutionBuffer, \
    write_bitmap, write_image, \
    apply_colormap, scale_image, write_projection, \
    SlicePlot, AxisAlignedSlicePlot, OffAxisSlicePlot, \
    ProjectionPlot, OffAxisProjectionPlot, \
    show_colormaps, add_cmap, make_colormap, \
    ProfilePlot, PhasePlot, ParticlePhasePlot, \
    ParticleProjectionPlot, ParticleImageBuffer, ParticlePlot

from yt.visualization.volume_rendering.api import \
    volume_render, create_scene, ColorTransferFunction, TransferFunction, \
    off_axis_projection
import yt.visualization.volume_rendering.api as volume_rendering
#    TransferFunctionHelper, MultiVariateTransferFunction
#    off_axis_projection

from yt.utilities.parallel_tools.parallel_analysis_interface import \
    parallel_objects, enable_parallelism, communication_system

from yt.convenience import \
    load, simulation

from yt.testing import run_nose

# Import some helpful math utilities
from yt.utilities.math_utils import \
    ortho_find, quartiles, periodic_position

<<<<<<< HEAD
from yt.units.unit_systems import UnitSystem
from yt.units.unit_object import unit_system_registry
=======
from yt.analysis_modules.list_modules import \
    amods
>>>>>>> 8e94f98c
<|MERGE_RESOLUTION|>--- conflicted
+++ resolved
@@ -176,10 +176,8 @@
 from yt.utilities.math_utils import \
     ortho_find, quartiles, periodic_position
 
-<<<<<<< HEAD
 from yt.units.unit_systems import UnitSystem
 from yt.units.unit_object import unit_system_registry
-=======
+
 from yt.analysis_modules.list_modules import \
-    amods
->>>>>>> 8e94f98c
+    amods