"""
A means of running standalone commands with a shared set of options.



"""
from __future__ import print_function
from __future__ import absolute_import

#-----------------------------------------------------------------------------
# Copyright (c) 2013, yt Development Team.
#
# Distributed under the terms of the Modified BSD License.
#
# The full license is in the file COPYING.txt, distributed with this software.
#-----------------------------------------------------------------------------

from yt.config import ytcfg
ytcfg["yt","__command_line"] = "True"
from yt.startup_tasks import parser, subparsers
from yt.mods import *
from yt.funcs import *
from yt.extern.six import add_metaclass
from yt.utilities.minimal_representation import MinimalProjectDescription
import argparse, os, os.path, math, sys, time, subprocess, getpass, tempfile
import urllib, urllib2, base64, os

def _fix_ds(arg):
    if os.path.isdir("%s" % arg) and \
        os.path.exists("%s/%s" % (arg,arg)):
        ds = load("%s/%s" % (arg,arg))
    elif os.path.isdir("%s.dir" % arg) and \
        os.path.exists("%s.dir/%s" % (arg,arg)):
        ds = load("%s.dir/%s" % (arg,arg))
    elif arg.endswith(".index"):
        ds = load(arg[:-10])
    else:
        ds = load(arg)
    return ds

def _add_arg(sc, arg):
    if isinstance(arg, str):
        arg = _common_options[arg].copy()
    argc = dict(arg.items())
    argnames = []
    if "short" in argc: argnames.append(argc.pop('short'))
    if "longname" in argc: argnames.append(argc.pop('longname'))
    sc.add_argument(*argnames, **argc)

class YTCommandSubtype(type):
    def __init__(cls, name, b, d):
        type.__init__(cls, name, b, d)
        if cls.name is not None:
            names = ensure_list(cls.name)
            for name in names:
                sc = subparsers.add_parser(name,
                    description = cls.description,
                    help = cls.description)
                sc.set_defaults(func=cls.run)
                for arg in cls.args:
                    _add_arg(sc, arg)

@add_metaclass(YTCommandSubtype)
class YTCommand(object):
    args = ()
    name = None
    description = ""
    aliases = ()
    ndatasets = 1

    @classmethod
    def run(cls, args):
        self = cls()
        # Some commands need to be run repeatedly on datasets
        # In fact, this is the rule and the opposite is the exception
        # BUT, we only want to parse the arguments once.
        if cls.ndatasets > 1:
            self(args)
        else:
            ds_args = getattr(args, "ds", [])
            if len(ds_args) > 1:
                datasets = args.ds
                for ds in datasets:
                    args.ds = ds
                    self(args)
            elif len(ds_args) == 0:
                datasets = []
                self(args)
            else:
                args.ds = getattr(args, 'ds', [None])[0]
                self(args)

class GetParameterFiles(argparse.Action):
    def __call__(self, parser, namespace, values, option_string = None):
        if len(values) == 1:
            datasets = values
        elif len(values) == 2 and namespace.basename is not None:
            datasets = ["%s%04i" % (namespace.basename, r)
                   for r in range(int(values[0]), int(values[1]), namespace.skip) ]
        else:
            datasets = values
        namespace.ds = [_fix_ds(ds) for ds in datasets]

_common_options = dict(
    all     = dict(longname="--all", dest="reinstall",
                   default=False, action="store_true",
                   help="Reinstall the full yt stack in the current location."),
    ds      = dict(short="ds", action=GetParameterFiles,
                   nargs="+", help="datasets to run on"),
    ods     = dict(action=GetParameterFiles, dest="ds",
                   nargs="*", help="(Optional) datasets to run on"),
    axis    = dict(short="-a", longname="--axis",
                   action="store", type=int,
                   dest="axis", default=4,
                   help="Axis (4 for all three)"),
    log     = dict(short="-l", longname="--log",
                   action="store_true",
                   dest="takelog", default=True,
                   help="Use logarithmic scale for image"),
    linear  = dict(longname="--linear",
                   action="store_false",
                   dest="takelog",
                   help="Use linear scale for image"),
    text    = dict(short="-t", longname="--text",
                   action="store", type=str,
                   dest="text", default=None,
                   help="Textual annotation"),
    field   = dict(short="-f", longname="--field",
                   action="store", type=str,
                   dest="field", default="density",
                   help="Field to color by"),
    weight  = dict(short="-g", longname="--weight",
                   action="store", type=str,
                   dest="weight", default=None,
                   help="Field to weight projections with"),
    cmap    = dict(longname="--colormap",
                   action="store", type=str,
                   dest="cmap", default="algae",
                   help="Colormap name"),
    zlim    = dict(short="-z", longname="--zlim",
                   action="store", type=float,
                   dest="zlim", default=None,
                   nargs=2,
                   help="Color limits (min, max)"),
    dex     = dict(longname="--dex",
                   action="store", type=float,
                   dest="dex", default=None,
                   nargs=1,
                   help="Number of dex above min to display"),
    width   = dict(short="-w", longname="--width",
                   action="store", type=float,
                   dest="width", default=None,
                   help="Width in specified units"),
    unit    = dict(short="-u", longname="--unit",
                   action="store", type=str,
                   dest="unit", default='1',
                   help="Desired units"),
    center  = dict(short="-c", longname="--center",
                   action="store", type=float,
                   dest="center", default=None,
                   nargs=3,
                   help="Center, space separated (-1 -1 -1 for max)"),
    max     = dict(short="-m", longname="--max",
                   action="store_true",
                   dest="max",default=False,
                   help="Center the plot on the density maximum"),
    bn      = dict(short="-b", longname="--basename",
                   action="store", type=str,
                   dest="basename", default=None,
                   help="Basename of datasets"),
    output  = dict(short="-o", longname="--output",
                   action="store", type=str,
                   dest="output", default="frames/",
                   help="Folder in which to place output images"),
    outputfn= dict(short="-o", longname="--output",
                   action="store", type=str,
                   dest="output", default=None,
                   help="File in which to place output"),
    skip    = dict(short="-s", longname="--skip",
                   action="store", type=int,
                   dest="skip", default=1,
                   help="Skip factor for outputs"),
    proj    = dict(short="-p", longname="--projection",
                   action="store_true",
                   dest="projection", default=False,
                   help="Use a projection rather than a slice"),
    maxw    = dict(longname="--max-width",
                   action="store", type=float,
                   dest="max_width", default=1.0,
                   help="Maximum width in code units"),
    minw    = dict(longname="--min-width",
                   action="store", type=float,
                   dest="min_width", default=50,
                   help="Minimum width in units of smallest dx (default: 50)"),
    nframes = dict(short="-n", longname="--nframes",
                   action="store", type=int,
                   dest="nframes", default=100,
                   help="Number of frames to generate"),
    slabw   = dict(longname="--slab-width",
                   action="store", type=float,
                   dest="slab_width", default=1.0,
                   help="Slab width in specified units"),
    slabu   = dict(short="-g", longname="--slab-unit",
                   action="store", type=str,
                   dest="slab_unit", default='1',
                   help="Desired units for the slab"),
    ptype   = dict(longname="--particle-type",
                   action="store", type=int,
                   dest="ptype", default=2,
                   help="Particle type to select"),
    agecut  = dict(longname="--age-cut",
                   action="store", type=float,
                   dest="age_filter", default=None,
                   nargs=2,
                   help="Bounds for the field to select"),
    uboxes  = dict(longname="--unit-boxes",
                   action="store_true",
                   dest="unit_boxes",
                   help="Display heldsul unit boxes"),
    thresh  = dict(longname="--threshold",
                   action="store", type=float,
                   dest="threshold", default=None,
                   help="Density threshold"),
    dm_only = dict(longname="--all-particles",
                   action="store_false",
                   dest="dm_only", default=True,
                   help="Use all particles"),
    grids   = dict(longname="--show-grids",
                   action="store_true",
                   dest="grids", default=False,
                   help="Show the grid boundaries"),
    time    = dict(longname="--time",
                   action="store_true",
                   dest="time", default=False,
                   help="Print time in years on image"),
    contours    = dict(longname="--contours",
                   action="store",type=int,
                   dest="contours", default=None,
                   help="Number of Contours for Rendering"),
    contour_width  = dict(longname="--contour_width",
                   action="store",type=float,
                   dest="contour_width", default=None,
                   help="Width of gaussians used for rendering."),
    enhance   = dict(longname="--enhance",
                   action="store_true",
                   dest="enhance", default=False,
                   help="Enhance!"),
    valrange  = dict(short="-r", longname="--range",
                   action="store", type=float,
                   dest="valrange", default=None,
                   nargs=2,
                   help="Range, space separated"),
    up  = dict(longname="--up",
                   action="store", type=float,
                   dest="up", default=None,
                   nargs=3,
                   help="Up, space separated"),
    viewpoint  = dict(longname="--viewpoint",
                   action="store", type=float,
                   dest="viewpoint", default=[1., 1., 1.],
                   nargs=3,
                   help="Viewpoint, space separated"),
    pixels    = dict(longname="--pixels",
                   action="store",type=int,
                   dest="pixels", default=None,
                   help="Number of Pixels for Rendering"),
    halos   = dict(longname="--halos",
                   action="store", type=str,
                   dest="halos",default="multiple",
                   help="Run halo profiler on a 'single' halo or 'multiple' halos."),
    halo_radius = dict(longname="--halo_radius",
                       action="store", type=float,
                       dest="halo_radius",default=0.1,
                       help="Constant radius for profiling halos if using hop output files with no radius entry. Default: 0.1."),
    halo_radius_units = dict(longname="--halo_radius_units",
                             action="store", type=str,
                             dest="halo_radius_units",default="1",
                             help="Units for radius used with --halo_radius flag. Default: '1' (code units)."),
    halo_hop_style = dict(longname="--halo_hop_style",
                          action="store", type=str,
                          dest="halo_hop_style",default="new",
                          help="Style of hop output file.  'new' for yt_hop files and 'old' for enzo_hop files."),
    halo_dataset = dict(longname="--halo_dataset",
                               action="store", type=str,
                               dest="halo_dataset",default=None,
                               help="HaloProfiler dataset."),
    make_profiles = dict(longname="--make_profiles",
                         action="store_true", default=False,
                         help="Make profiles with halo profiler."),
    make_projections = dict(longname="--make_projections",
                            action="store_true", default=False,
                            help="Make projections with halo profiler.")

    )

def _get_yt_stack_date():
    if "YT_DEST" not in os.environ:
        print("Could not determine when yt stack was last updated.")
        return
    date_file = os.path.join(os.environ["YT_DEST"], ".yt_update")
    if not os.path.exists(date_file):
        print("Could not determine when yt stack was last updated.")
        return
    print("".join(file(date_file, 'r').readlines()))
    print("To update all dependencies, run \"yt update --all\".")

def _update_yt_stack(path):
    "Rerun the install script to updated all dependencies."

    install_script = os.path.join(path, "doc/install_script.sh")
    if not os.path.exists(install_script):
        print()
        print("Install script not found!")
        print("The install script should be here: %s," % install_script)
        print("but it was not.")
        return

    print()
    print("We will now attempt to update the yt stack located at:")
    print("    %s." % os.environ["YT_DEST"])
    print()
    print("[hit enter to continue or Ctrl-C to stop]")
    try:
        raw_input()
    except:
        sys.exit(0)
    os.environ["REINST_YT"] = "1"
    ret = subprocess.call(["bash", install_script])
    print()
    if ret:
        print("The install script seems to have failed.")
        print("Check the output above.")
    else:
        print("The yt stack has been updated successfully.")
        print("Now get back to work!")

<<<<<<< HEAD
=======
def _update_hg(path, skip_rebuild = False):
    from mercurial import hg, ui, commands
    f = open(os.path.join(path, "yt_updater.log"), "a")
    u = ui.ui()
    u.pushbuffer()
    config_fn = os.path.join(path, ".hg", "hgrc")
    print("Reading configuration from ", config_fn)
    u.readconfig(config_fn)
    repo = hg.repository(u, path)
    commands.pull(u, repo)
    f.write(u.popbuffer())
    f.write("\n\n")
    u.pushbuffer()
    commands.identify(u, repo)
    if "+" in u.popbuffer():
        print("Can't rebuild modules by myself.")
        print("You will have to do this yourself.  Here's a sample commands:")
        print()
        print("    $ cd %s" % (path))
        print("    $ hg up")
        print("    $ %s setup.py develop" % (sys.executable))
        return 1
    print("Updating the repository")
    f.write("Updating the repository\n\n")
    commands.update(u, repo, check=True)
    if skip_rebuild: return
    f.write("Rebuilding modules\n\n")
    p = subprocess.Popen([sys.executable, "setup.py", "build_ext", "-i"], cwd=path,
                        stdout = subprocess.PIPE, stderr = subprocess.STDOUT)
    stdout, stderr = p.communicate()
    f.write(stdout)
    f.write("\n\n")
    if p.returncode:
        print("BROKEN: See %s" % (os.path.join(path, "yt_updater.log")))
        sys.exit(1)
    f.write("Successful!\n")
    print("Updated successfully.")

def _get_hg_version(path):
    from mercurial import hg, ui, commands
    u = ui.ui()
    u.pushbuffer()
    repo = hg.repository(u, path)
    commands.identify(u, repo)
    return u.popbuffer()

>>>>>>> 9d76aae9
def get_yt_version():
    try:
        from yt.__hg_version__ import hg_version
        return hg_version
    except ImportError:
        pass
    import pkg_resources
    yt_provider = pkg_resources.get_provider("yt")
    path = os.path.dirname(yt_provider.module_path)
    if not os.path.isdir(os.path.join(path, ".hg")): return None
    version = get_hg_version(path)
    return version

# This code snippet is modified from Georg Brandl
def bb_apicall(endpoint, data, use_pass = True):
    uri = 'https://api.bitbucket.org/1.0/%s/' % endpoint
    # since bitbucket doesn't return the required WWW-Authenticate header when
    # making a request without Authorization, we cannot use the standard urllib2
    # auth handlers; we have to add the requisite header from the start
    if data is not None:
        data = urllib.urlencode(data)
    req = urllib2.Request(uri, data)
    if use_pass:
        username = raw_input("Bitbucket Username? ")
        password = getpass.getpass()
        upw = '%s:%s' % (username, password)
        req.add_header('Authorization', 'Basic %s' % base64.b64encode(upw).strip())
    return urllib2.urlopen(req).read()

<<<<<<< HEAD
=======
def _get_yt_supp(uu):
    supp_path = os.path.join(os.environ["YT_DEST"], "src",
                             "yt-supplemental")
    # Now we check that the supplemental repository is checked out.
    from mercurial import hg, ui, commands
    if not os.path.isdir(supp_path):
        print()
        print("*** The yt-supplemental repository is not checked ***")
        print("*** out.  I can do this for you, but because this ***")
        print("*** is a delicate act, I require you to respond   ***")
        print("*** to the prompt with the word 'yes'.            ***")
        print()
        response = raw_input("Do you want me to try to check it out? ")
        if response != "yes":
            print()
            print("Okay, I understand.  You can check it out yourself.")
            print("This command will do it:")
            print()
            print("$ hg clone http://hg.yt-project.org/yt-supplemental/ ", end=' ')
            print("%s" % (supp_path))
            print()
            sys.exit(1)
        rv = commands.clone(uu,
                "http://hg.yt-project.org/yt-supplemental/", supp_path)
        if rv:
            print("Something has gone wrong.  Quitting.")
            sys.exit(1)
    # Now we think we have our supplemental repository.
    return supp_path


>>>>>>> 9d76aae9
class YTBugreportCmd(YTCommand):
    name = "bugreport"
    description = \
        """
        Report a bug in yt

        """

    def __call__(self, args):
        print("===============================================================")
        print()
        print("Hi there!  Welcome to the yt bugreport taker.")
        print()
        print("===============================================================")
        print("At any time in advance of the upload of the bug, you should feel free")
        print("to ctrl-C out and submit the bug report manually by going here:")
        print("   http://hg.yt-project.org/yt/issues/new")
        print()
        print("Also, in order to submit a bug through this interface, you")
        print("need a Bitbucket account. If you don't have one, exit this ")
        print("bugreport now and run the 'yt bootstrap_dev' command to create one.")
        print()
        print("Have you checked the existing bug reports to make")
        print("sure your bug has not already been recorded by someone else?")
        print("   http://hg.yt-project.org/yt/issues?status=new&status=open")
        print()
        print("Finally, are you sure that your bug is, in fact, a bug? It might")
        print("simply be a misunderstanding that could be cleared up by")
        print("visiting the yt irc channel or getting advice on the email list:")
        print("   http://yt-project.org/irc.html")
        print("   http://lists.spacepope.org/listinfo.cgi/yt-users-spacepope.org")
        print()
        summary = raw_input("Press <enter> if you remain firm in your conviction to continue.")
        print()
        print()
        print("Okay, sorry about that. How about a nice, pithy ( < 12 words )")
        print("summary of the bug?  (e.g. 'Particle overlay problem with parallel ")
        print("projections')")
        print()
        try:
            current_version = get_yt_version()
        except:
            current_version = "Unavailable"
        summary = raw_input("Summary? ")
        bugtype = "bug"
        data = dict(title = summary, type=bugtype)
        print()
        print("Okay, now let's get a bit more information.")
        print()
        print("Remember that if you want to submit a traceback, you can run")
        print("any script with --paste or --detailed-paste to submit it to")
        print("the pastebin and then include the link in this bugreport.")
        if "EDITOR" in os.environ:
            print()
            print("Press enter to spawn your editor, %s" % os.environ["EDITOR"])
            loki = raw_input()
            tf = temdsile.NamedTemporaryFile(delete=False)
            fn = tf.name
            tf.close()
            popen = subprocess.call("$EDITOR %s" % fn, shell = True)
            content = open(fn).read()
            try:
                os.unlink(fn)
            except:
                pass
        else:
            print()
            print("Couldn't find an $EDITOR variable.  So, let's just take")
            print("take input here.  Type up your summary until you're ready")
            print("to be done, and to signal you're done, type --- by itself")
            print("on a line to signal your completion.")
            print()
            print("(okay, type now)")
            print()
            lines = []
            while 1:
                line = raw_input()
                if line.strip() == "---": break
                lines.append(line)
            content = "\n".join(lines)
        content = "Reporting Version: %s\n\n%s" % (current_version, content)
        endpoint = "repositories/yt_analysis/yt/issues"
        data['content'] = content
        print()
        print("===============================================================")
        print()
        print("Okay, we're going to submit with this:")
        print()
        print("Summary: %s" % (data['title']))
        print()
        print("---")
        print(content)
        print("---")
        print()
        print("===============================================================")
        print()
        print("Is that okay?  If not, hit ctrl-c.  Otherwise, enter means")
        print("'submit'.  Next we'll ask for your Bitbucket Username.")
        print("If you don't have one, run the 'yt bootstrap_dev' command.")
        print()
        loki = raw_input()
        retval = bb_apicall(endpoint, data, use_pass=True)
        import json
        retval = json.loads(retval)
        url = "http://hg.yt-project.org/yt/issue/%s" % retval['local_id']
        print()
        print("===============================================================")
        print()
        print("Thanks for your bug report!  Together we'll make yt totally bug free!")
        print("You can view bug report here:")
        print("   %s" % url)
        print()
        print("Keep in touch!")
        print()


class YTHubRegisterCmd(YTCommand):
    name = "hub_register"
    description = \
        """
        Register a user on the Hub: http://hub.yt-project.org/
        """
    def __call__(self, args):
        # We need these pieces of information:
        #   1. Name
        #   2. Email
        #   3. Username
        #   4. Password (and password2)
        #   5. (optional) URL
        #   6. "Secret" key to make it epsilon harder for spammers
        if ytcfg.get("yt","hub_api_key") != "":
            print("You seem to already have an API key for the hub in")
            print("~/.yt/config .  Delete this if you want to force a")
            print("new user registration.")
        print("Awesome!  Let's start by registering a new user for you.")
        print("Here's the URL, for reference: http://hub.yt-project.org/ ")
        print()
        print("As always, bail out with Ctrl-C at any time.")
        print()
        print("What username would you like to go by?")
        print()
        username = raw_input("Username? ")
        if len(username) == 0: sys.exit(1)
        print()
        print("To start out, what's your name?")
        print()
        name = raw_input("Name? ")
        if len(name) == 0: sys.exit(1)
        print()
        print("And your email address?")
        print()
        email = raw_input("Email? ")
        if len(email) == 0: sys.exit(1)
        print()
        print("Please choose a password:")
        print()
        while 1:
            password1 = getpass.getpass("Password? ")
            password2 = getpass.getpass("Confirm? ")
            if len(password1) == 0: continue
            if password1 == password2: break
            print("Sorry, they didn't match!  Let's try again.")
            print()
        print()
        print("Would you like a URL displayed for your user?")
        print("Leave blank if no.")
        print()
        url = raw_input("URL? ")
        print()
        print("Okay, press enter to register.  You should receive a welcome")
        print("message at %s when this is complete." % email)
        print()
        loki = raw_input()
        data = dict(name = name, email = email, username = username,
                    password = password1, password2 = password2,
                    url = url, zap = "rowsdower")
        data = urllib.urlencode(data)
        hub_url = "https://hub.yt-project.org/create_user"
        req = urllib2.Request(hub_url, data)
        try:
            status = urllib2.urlopen(req).read()
        except urllib2.HTTPError as exc:
            if exc.code == 400:
                print("Sorry, the Hub couldn't create your user.")
                print("You can't register duplicate users, which is the most")
                print("common cause of this error.  All values for username,")
                print("name, and email must be unique in our system.")
                sys.exit(1)
        except urllib2.URLError as exc:
            print("Something has gone wrong.  Here's the error message.")
            raise exc
        print()
        print("SUCCESS!")
        print()


<<<<<<< HEAD
=======
class YTHubSubmitCmd(YTCommand):
    name = "hub_submit"
    args = (
            dict(longname="--repo", action="store", type=str,
                 dest="repo", default=".", help="Repository to upload"),
           )
    description = \
        """
        Submit a mercurial repository to the yt Hub
        (http://hub.yt-project.org/), creating a BitBucket repo in the process
        if necessary.
        """

    def __call__(self, args):
        import imp
        api_key = ytcfg.get("yt","hub_api_key")
        url = ytcfg.get("yt","hub_url")
        if api_key == '':
            print()
            print("You must create an API key before uploading.")
            print("https://data.yt-project.org/getting_started.html")
            print()
            sys.exit(1)
        from mercurial import hg, ui, commands, error, config
        uri = "http://hub.yt-project.org/3rdparty/API/api.php"
        uu = ui.ui()
        supp_path = _get_yt_supp(uu)
        try:
            result = imp.find_module("cedit", [supp_path])
        except ImportError:
            print("I was unable to find the 'cedit' module in %s" % (supp_path))
            print("This may be due to a broken checkout.")
            print("Sorry, but I'm going to bail.")
            sys.exit(1)
        cedit = imp.load_module("cedit", *result)
        try:
            result = imp.find_module("hgbb", [supp_path + "/hgbb"])
        except ImportError:
            print("I was unable to find the 'hgbb' module in %s" % (supp_path))
            print("This may be due to a broken checkout.")
            print("Sorry, but I'm going to bail.")
            sys.exit(1)
        hgbb = imp.load_module("hgbb", *result)
        try:
            repo = hg.repository(uu, args.repo)
            conf = config.config()
            if os.path.exists(os.path.join(args.repo,".hg","hgrc")):
                conf.read(os.path.join(args.repo, ".hg", "hgrc"))
            needs_bb = True
            if "paths" in conf.sections():
                default = conf['paths'].get("default", "")
                if default.startswith("bb://") or "bitbucket.org" in default:
                    needs_bb = False
                    bb_url = default
                else:
                    for alias, value in conf["paths"].items():
                        if value.startswith("bb://") or "bitbucket.org" in value:
                            needs_bb = False
                            bb_url = value
                            break
        except error.RepoError:
            print("Unable to find repo at:")
            print("   %s" % (os.path.abspath(args.repo)))
            print()
            print("Would you like to initialize one?  If this message")
            print("surprises you, you should perhaps press Ctrl-C to quit.")
            print("Otherwise, type 'yes' at the prompt.")
            print()
            loki = raw_input("Create repo? ")
            if loki.upper().strip() != "YES":
                print("Okay, rad -- we'll let you handle it and get back to", end=' ')
                print(" us.")
                return 1
            commands.init(uu, dest=args.repo)
            repo = hg.repository(uu, args.repo)
            commands.add(uu, repo)
            commands.commit(uu, repo, message="Initial automated import by yt")
            needs_bb = True
        if needs_bb:
            print()
            print("Your repository is not yet on BitBucket, as near as I can tell.")
            print("Would you like to create a repository there and upload to it?")
            print("Without this, I don't know what URL to submit!")
            print()
            print("Type 'yes' to accept.")
            print()
            loki = raw_input("Upload to BitBucket? ")
            if loki.upper().strip() != "YES": return 1
            hgrc_path = [cedit.config.defaultpath("user", uu)]
            hgrc_path = cedit.config.verifypaths(hgrc_path)
            uu.readconfig(hgrc_path[0])
            bb_username = uu.config("bb", "username", None)
            if bb_username is None:
                print("Can't find your Bitbucket username.  Run the command:")
                print()
                print("$ yt bootstrap_dev")
                print()
                print("to get set up and ready to go.")
                return 1
            bb_repo_name = os.path.basename(os.path.abspath(args.repo))
            print()
            print("I am now going to create the repository:")
            print("    ", bb_repo_name)
            print("on BitBucket.org and upload this repository to that.")
            print("If that is not okay, please press Ctrl-C to quit.")
            print()
            loki = raw_input("Press Enter to continue.")
            data = dict(name=bb_repo_name)
            hgbb._bb_apicall(uu, 'repositories', data)
            print()
            print("Created repository!  Now I will set this as the default path.")
            print()
            bb_url = "https://%s@bitbucket.org/%s/%s" % (
                        bb_username, bb_username, bb_repo_name)
            cedit.config.addsource(uu, repo, "default", bb_url)
            commands.push(uu, repo, bb_url)
            # Now we reset
            bb_url = "https://bitbucket.org/%s/%s" % (
                        bb_username, bb_repo_name)
        if bb_url.startswith("bb://"):
            bb_username, bb_repo_name = bb_url.split("/")[-2:]
            bb_url = "https://bitbucket.org/%s/%s" % (
                bb_username, bb_repo_name)
        # Now we can submit
        print()
        print("Okay.  Now we're ready to submit to the Hub.")
        print("Remember, you can go to the Hub at any time at")
        print(" http://hub.yt-project.org/")
        print()
        print("(Especially if you don't have a user yet!  We can wait.)")
        print()

        categories = {
            1: "News",
            2: "Documents",
            3: "Simulation Management",
            4: "Data Management",
            5: "Analysis and Visualization",
            6: "Paper Repositories",
            7: "Astrophysical Utilities",
            8: "yt Scripts"
        }
        cat_id = -1
        while cat_id not in categories:
            print()
            for i, n in sorted(categories.items()):
                print("%i. %s" % (i, n))
            print()
            cat_id = int(raw_input("Which category number does your script fit into? "))
        print()
        print("What is the title of your submission? (Usually a repository name) ")
        title = raw_input("Title? ")
        print()
        print("Give us a very brief summary of the project -- enough to get someone")
        print("interested enough to click the link and see what it's about.  This")
        print("should be a few sentences at most.")
        print()
        summary = raw_input("Summary? ")
        print()
        print("Is there a URL that you'd like to point the image to?  Just hit")
        print("enter if no.")
        print()
        image_url = raw_input("Image URL? ").strip()
        print()
        print("Okay, we're going to submit!  Press enter to submit, Ctrl-C to back out.")
        print()
        loki = raw_input()

        mpd = MinimalProjectDescription(title, bb_url, summary,
                categories[cat_id], image_url)
        mpd.upload()

>>>>>>> 9d76aae9
class YTInstInfoCmd(YTCommand):
    name = ["instinfo", "version"]
    args = (
            dict(short="-u", longname="--update-source", action="store_true",
                 default = False,
                 help="Update the yt installation, if able"),
            dict(short="-o", longname="--output-version", action="store",
                  default = None, dest="outputfile",
                  help="File into which the current revision number will be" +
                       "stored")
           )
    description = \
        """
        Get some information about the yt installation

        """

    def __call__(self, opts):
        import pkg_resources
        import yt
        yt_provider = pkg_resources.get_provider("yt")
        path = os.path.dirname(yt_provider.module_path)
        print()
        print("yt module located at:")
        print("    %s" % (path))
        update_supp = False
        if "YT_DEST" in os.environ:
            spath = os.path.join(
                     os.environ["YT_DEST"], "src", "yt-supplemental")
            if os.path.isdir(spath):
                print("The supplemental repositories are located at:")
                print("    %s" % (spath))
                update_supp = True
        vstring = get_yt_version()
        if vstring is not None:
            print()
            print("The current version and changeset for the code is:")
            print()
            print("---")
            print("Version = %s" % yt.__version__)
            print("Changeset = %s" % vstring.strip())
            print("---")
            print()
            if "site-packages" not in path:
                print("This installation CAN be automatically updated.")
                if opts.update_source:
                    update_hg(path)
                    print("Updated successfully.")
                _get_yt_stack_date()
        elif opts.update_source:
            print()
            print("YT site-packages not in path, so you must")
            print("update this installation manually by committing and")
            print("merging your modifications to the code before")
            print("updating to the newest changeset.")
            print()
        if vstring is not None and opts.outputfile is not None:
            open(opts.outputfile, "w").write(vstring)

class YTLoadCmd(YTCommand):
    name = "load"
    description = \
        """
        Load a single dataset into an IPython instance

        """

    args = ("ds", )

    def __call__(self, args):
        if args.ds is None:
            print("Could not load file.")
            sys.exit()
        import yt.mods
        import yt

        import IPython
        from distutils import version
        if version.LooseVersion(IPython.__version__) <= version.LooseVersion('0.10'):
            api_version = '0.10'
        else:
            api_version = '0.11'

        local_ns = yt.mods.__dict__.copy()
        local_ns['ds'] = args.ds
        local_ns['pf'] = args.ds
        local_ns['yt'] = yt

        if api_version == '0.10':
            shell = IPython.Shell.IPShellEmbed()
            shell(local_ns = local_ns,
                  header =
                  "\nHi there!  Welcome to yt.\n\nWe've loaded your dataset as 'ds'.  Enjoy!"
                  )
        else:
            from IPython.config.loader import Config
            import sys
            cfg = Config()
            # prepend sys.path with current working directory
            sys.path.insert(0,'')
            IPython.embed(config=cfg,user_ns=local_ns)

class YTMapserverCmd(YTCommand):
    args = ("proj", "field", "weight",
            dict(short="-a", longname="--axis", action="store", type=int,
                 dest="axis", default=0, help="Axis (4 for all three)"),
            dict(short ="-o", longname="--host", action="store", type=str,
                   dest="host", default=None, help="IP Address to bind on"),
            "ds",
            )

    name = "mapserver"
    description = \
        """
        Serve a plot in a GMaps-style interface

        """

    def __call__(self, args):
        ds = args.ds
        if args.axis == 4:
            print("Doesn't work with multiple axes!")
            return
        if args.projection:
            p = ProjectionPlot(ds, args.axis, args.field, weight_field=args.weight)
        else:
            p = SlicePlot(ds, args.axis, args.field)
        from yt.gui.reason.pannable_map import PannableMapServer
        mapper = PannableMapServer(p.data_source, args.field)
        import yt.extern.bottle as bottle
        bottle.debug(True)
        if args.host is not None:
            colonpl = args.host.find(":")
            if colonpl >= 0:
                port = int(args.host.split(":")[-1])
                args.host = args.host[:colonpl]
            else:
                port = 8080
            bottle.run(server='rocket', host=args.host, port=port)
        else:
            bottle.run(server='rocket')


class YTPastebinCmd(YTCommand):
    name = "pastebin"
    args = (
             dict(short="-l", longname="--language", action="store",
                  default = None, dest="language",
                  help="Use syntax highlighter for the file in language"),
             dict(short="-L", longname="--languages", action="store_true",
                  default = False, dest="languages",
                  help="Retrive a list of supported languages"),
             dict(short="-e", longname="--encoding", action="store",
                  default = 'utf-8', dest="encoding",
                  help="Specify the encoding of a file (default is "
                        "utf-8 or guessing if available)"),
             dict(short="-b", longname="--open-browser", action="store_true",
                  default = False, dest="open_browser",
                  help="Open the paste in a web browser"),
             dict(short="-p", longname="--private", action="store_true",
                  default = False, dest="private",
                  help="Paste as private"),
             dict(short="-c", longname="--clipboard", action="store_true",
                  default = False, dest="clipboard",
                  help="File to output to; else, print."),
             dict(short="file", type=str),
            )
    description = \
        """
        Post a script to an anonymous pastebin

        """

    def __call__(self, args):
        import yt.utilities.lodgeit as lo
        lo.main(args.file, languages=args.languages, language=args.language,
                 encoding=args.encoding, open_browser=args.open_browser,
                 private=args.private, clipboard=args.clipboard)

class YTPastebinGrabCmd(YTCommand):
    args = (dict(short="number", type=str),)
    name = "pastebin_grab"
    description = \
        """
        Print an online pastebin to STDOUT for local use.
        """

    def __call__(self, args):
        import yt.utilities.lodgeit as lo
        lo.main( None, download=args.number )

class YTNotebookUploadCmd(YTCommand):
    args = (dict(short="file", type=str),)
    description = \
        """
        Upload an IPython notebook to hub.yt-project.org.
        """

    name = "upload_notebook"
    def __call__(self, args):
        filename = args.file
        if not os.path.isfile(filename):
            raise IOError(filename)
        if not filename.endswith(".ipynb"):
            print("File must be an IPython notebook!")
            return 1
        import json
        try:
            t = json.loads(open(filename).read())['metadata']['name']
        except (ValueError, KeyError):
            print("File does not appear to be an IPython notebook.")
        if len(t) == 0:
            t = filename.strip(".ipynb")
        from yt.utilities.minimal_representation import MinimalNotebook
        mn = MinimalNotebook(filename, t)
        rv = mn.upload()
        print("Upload successful!")
        print()
        print("To access your raw notebook go here:")
        print()
        print("  %s" % (rv['url']))
        print()
        print("To view your notebook go here:")
        print()
        print("  %s" % (rv['url'].replace("/go/", "/nb/")))
        print()

class YTPlotCmd(YTCommand):
    args = ("width", "unit", "bn", "proj", "center", "zlim", "axis", "field",
            "weight", "skip", "cmap", "output", "grids", "time", "ds", "max",
            "log", "linear")

    name = "plot"

    description = \
        """
        Create a set of images

        """

    def __call__(self, args):
        ds = args.ds
        center = args.center
        if args.center == (-1,-1,-1):
            mylog.info("No center fed in; seeking.")
            v, center = ds.find_max("density")
        if args.max:
            v, center = ds.find_max("density")
        elif args.center is None:
            center = 0.5*(ds.domain_left_edge + ds.domain_right_edge)
        center = np.array(center)
        if ds.dimensionality < 3:
            dummy_dimensions = np.nonzero(ds.index.grids[0].ActiveDimensions <= 1)
            axes = ensure_list(dummy_dimensions[0][0])
        elif args.axis == 4:
            axes = range(3)
        else:
            axes = [args.axis]

        unit = args.unit
        if unit is None:
            unit = 'unitary'
        if args.width is None:
            width = None
        else:
            width = (args.width, args.unit)

        for ax in axes:
            mylog.info("Adding plot for axis %i", ax)
            if args.projection:
                plt = ProjectionPlot(ds, ax, args.field, center=center,
                                     width=width,
                                     weight_field=args.weight)
            else:
                plt = SlicePlot(ds, ax, args.field, center=center,
                                width=width)
            if args.grids:
                plt.annotate_grids()
            if args.time:
                time = ds.current_time*ds['years']
                plt.annotate_text((0.2,0.8), 't = %5.2e yr'%time)

            plt.set_cmap(args.field, args.cmap)
            plt.set_log(args.field, args.takelog)
            if args.zlim:
                plt.set_zlim(args.field,*args.zlim)
            ensure_dir_exists(args.output)
            plt.save(os.path.join(args.output,"%s" % (ds)))


class YTRPDBCmd(YTCommand):
    name = "rpdb"
    description = \
        """
        Connect to a currently running (on localhost) rpd session.

        Commands run with --rpdb will trigger an rpdb session with any
        uncaught exceptions.

        """
    args = (
            dict(short="-t", longname="--task", action="store",
                 default = 0, dest='task',
                 help="Open a web browser."),
           )

    def __call__(self, args):
        from . import rpdb
        rpdb.run_rpdb(int(args.task))

class YTNotebookCmd(YTCommand):
    name = ["notebook"]
    args = (
            dict(short="-o", longname="--open-browser", action="store_true",
                 default = False, dest='open_browser',
                 help="Open a web browser."),
            dict(short="-p", longname="--port", action="store",
                 default = 0, dest='port',
                 help="Port to listen on; defaults to auto-detection."),
            dict(short="-prof", longname="--profile", action="store",
                 default = None, dest="profile",
                 help="The IPython profile to use when lauching the kernel."),
            dict(short="-n", longname="--no-password", action="store_true",
                 default = False, dest='no_password',
                 help="If set, do not prompt or use a password."),
            )
    description = \
        """
        Run the IPython Notebook
        """
    def __call__(self, args):
        kwargs = {}
        try:
            # IPython 1.0+
            from IPython.html.notebookapp import NotebookApp
        except ImportError:
            # pre-IPython v1.0
            from IPython.frontend.html.notebook.notebookapp import NotebookApp
        print("You must choose a password so that others cannot connect to " \
              "your notebook.")
        pw = ytcfg.get("yt", "notebook_password")
        if len(pw) == 0 and not args.no_password:
            import IPython.lib
            pw = IPython.lib.passwd()
            print("If you would like to use this password in the future,")
            print("place a line like this inside the [yt] section in your")
            print("yt configuration file at ~/.yt/config")
            print()
            print("notebook_password = %s" % pw)
            print()
        elif args.no_password:
            pw = None
        if args.port != 0:
            kwargs['port'] = int(args.port)
        if args.profile is not None:
            kwargs['profile'] = args.profile
        if pw is not None:
            kwargs['password'] = pw
        app = NotebookApp(open_browser=args.open_browser,
                          **kwargs)
        app.initialize(argv=[])
        print()
        print("***************************************************************")
        print()
        print("The notebook is now live at:")
        print()
        print("     http://127.0.0.1:%s/" % app.port)
        print()
        print("Recall you can create a new SSH tunnel dynamically by pressing")
        print("~C and then typing -L%s:localhost:%s" % (app.port, app.port))
        print("where the first number is the port on your local machine. ")
        print()
        print("If you are using %s on your machine already, try " \
              "-L8889:localhost:%s" % (app.port, app.port))
        print()
        print("***************************************************************")
        print()
        app.start()



class YTStatsCmd(YTCommand):
    args = ('outputfn','bn','skip','ds','field',
            dict(longname="--max", action='store_true', default=False,
                 dest='max', help="Display maximum of field requested through -f option."),
            dict(longname="--min", action='store_true', default=False,
                 dest='min', help="Display minimum of field requested through -f option."))
    name = "stats"
    description = \
        """
        Print stats and max/min value of a given field (if requested),
        for one or more datasets

        (default field is density)

        """

    def __call__(self, args):
        ds = args.ds
        ds.print_stats()
        vals = {}
        if args.field in ds.derived_field_list:
            if args.max == True:
                vals['min'] = ds.find_max(args.field)
                print("Maximum %s: %0.5e at %s" % (args.field,
                    vals['min'][0], vals['min'][1]))
            if args.min == True:
                vals['max'] = ds.find_min(args.field)
                print("Minimum %s: %0.5e at %s" % (args.field,
                    vals['max'][0], vals['max'][1]))
        if args.output is not None:
            t = ds.current_time * ds['years']
            with open(args.output, "a") as f:
                f.write("%s (%0.5e years)\n" % (ds, t))
                if 'min' in vals:
                    f.write('Minimum %s is %0.5e at %s\n' % (
                        args.field, vals['min'][0], vals['min'][1]))
                if 'max' in vals:
                    f.write('Maximum %s is %0.5e at %s\n' % (
                        args.field, vals['max'][0], vals['max'][1]))

class YTUpdateCmd(YTCommand):
    args = ("all", )
    name = "update"
    description = \
        """
        Update the yt installation to the most recent version

        """

    def __call__(self, opts):
        import pkg_resources
        import yt
        yt_provider = pkg_resources.get_provider("yt")
        path = os.path.dirname(yt_provider.module_path)
        print()
        print("yt module located at:")
        print("    %s" % (path))
        update_supp = False
        if "YT_DEST" in os.environ:
            spath = os.path.join(
                     os.environ["YT_DEST"], "src", "yt-supplemental")
            if os.path.isdir(spath):
                print("The supplemental repositories are located at:")
                print("    %s" % (spath))
                update_supp = True
        vstring = None
        if "site-packages" not in path:
            vstring = get_hg_version(path)
            print()
            print("The current version and changeset for the code is:")
            print()
            print("---")
            print("Version = %s" % yt.__version__)
            print("Changeset = %s" % vstring.strip())
            print("---")
            print()
            print("This installation CAN be automatically updated.")
            update_hg(path, skip_rebuild=opts.reinstall)
            print("Updated successfully.")
            _get_yt_stack_date()
            if opts.reinstall:
                _update_yt_stack(path)
        else:
            print()
            print("YT site-packages not in path, so you must")
            print("update this installation manually by committing and")
            print("merging your modifications to the code before")
            print("updating to the newest changeset.")
            print()

class YTUploadImageCmd(YTCommand):
    args = (dict(short="file", type=str),)
    description = \
        """
        Upload an image to imgur.com.  Must be PNG.

        """
    name = "upload_image"
    def __call__(self, args):
        filename = args.file
        if not filename.endswith(".png"):
            print("File must be a PNG file!")
            return 1
        import base64, json, pprint
        image_data = base64.b64encode(open(filename).read())
        api_key = 'f62d550859558f28c4c214136bc797c7'
        parameters = {'key':api_key, 'image':image_data, type:'base64',
                      'caption': "",
                      'title': "%s uploaded by yt" % filename}
        data = urllib.urlencode(parameters)
        req = urllib2.Request('http://api.imgur.com/2/upload.json', data)
        try:
            response = urllib2.urlopen(req).read()
        except urllib2.HTTPError as e:
            print("ERROR", e)
            return {'uploaded':False}
        rv = json.loads(response)
        if 'upload' in rv and 'links' in rv['upload']:
            print()
            print("Image successfully uploaded!  You can find it at:")
            print("    %s" % (rv['upload']['links']['original']))
            print()
            print("If you'd like to delete it, visit this page:")
            print("    %s" % (rv['upload']['links']['delete_page']))
            print()
        else:
            print()
            print("Something has gone wrong!  Here is the server response:")
            print()
            pprint.pprint(rv)


def run_main():
    args = parser.parse_args()
    args.func(args)

if __name__ == "__main__": run_main()<|MERGE_RESOLUTION|>--- conflicted
+++ resolved
@@ -334,55 +334,6 @@
         print("The yt stack has been updated successfully.")
         print("Now get back to work!")
 
-<<<<<<< HEAD
-=======
-def _update_hg(path, skip_rebuild = False):
-    from mercurial import hg, ui, commands
-    f = open(os.path.join(path, "yt_updater.log"), "a")
-    u = ui.ui()
-    u.pushbuffer()
-    config_fn = os.path.join(path, ".hg", "hgrc")
-    print("Reading configuration from ", config_fn)
-    u.readconfig(config_fn)
-    repo = hg.repository(u, path)
-    commands.pull(u, repo)
-    f.write(u.popbuffer())
-    f.write("\n\n")
-    u.pushbuffer()
-    commands.identify(u, repo)
-    if "+" in u.popbuffer():
-        print("Can't rebuild modules by myself.")
-        print("You will have to do this yourself.  Here's a sample commands:")
-        print()
-        print("    $ cd %s" % (path))
-        print("    $ hg up")
-        print("    $ %s setup.py develop" % (sys.executable))
-        return 1
-    print("Updating the repository")
-    f.write("Updating the repository\n\n")
-    commands.update(u, repo, check=True)
-    if skip_rebuild: return
-    f.write("Rebuilding modules\n\n")
-    p = subprocess.Popen([sys.executable, "setup.py", "build_ext", "-i"], cwd=path,
-                        stdout = subprocess.PIPE, stderr = subprocess.STDOUT)
-    stdout, stderr = p.communicate()
-    f.write(stdout)
-    f.write("\n\n")
-    if p.returncode:
-        print("BROKEN: See %s" % (os.path.join(path, "yt_updater.log")))
-        sys.exit(1)
-    f.write("Successful!\n")
-    print("Updated successfully.")
-
-def _get_hg_version(path):
-    from mercurial import hg, ui, commands
-    u = ui.ui()
-    u.pushbuffer()
-    repo = hg.repository(u, path)
-    commands.identify(u, repo)
-    return u.popbuffer()
-
->>>>>>> 9d76aae9
 def get_yt_version():
     try:
         from yt.__hg_version__ import hg_version
@@ -412,40 +363,6 @@
         req.add_header('Authorization', 'Basic %s' % base64.b64encode(upw).strip())
     return urllib2.urlopen(req).read()
 
-<<<<<<< HEAD
-=======
-def _get_yt_supp(uu):
-    supp_path = os.path.join(os.environ["YT_DEST"], "src",
-                             "yt-supplemental")
-    # Now we check that the supplemental repository is checked out.
-    from mercurial import hg, ui, commands
-    if not os.path.isdir(supp_path):
-        print()
-        print("*** The yt-supplemental repository is not checked ***")
-        print("*** out.  I can do this for you, but because this ***")
-        print("*** is a delicate act, I require you to respond   ***")
-        print("*** to the prompt with the word 'yes'.            ***")
-        print()
-        response = raw_input("Do you want me to try to check it out? ")
-        if response != "yes":
-            print()
-            print("Okay, I understand.  You can check it out yourself.")
-            print("This command will do it:")
-            print()
-            print("$ hg clone http://hg.yt-project.org/yt-supplemental/ ", end=' ')
-            print("%s" % (supp_path))
-            print()
-            sys.exit(1)
-        rv = commands.clone(uu,
-                "http://hg.yt-project.org/yt-supplemental/", supp_path)
-        if rv:
-            print("Something has gone wrong.  Quitting.")
-            sys.exit(1)
-    # Now we think we have our supplemental repository.
-    return supp_path
-
-
->>>>>>> 9d76aae9
 class YTBugreportCmd(YTCommand):
     name = "bugreport"
     description = \
@@ -642,181 +559,6 @@
         print()
 
 
-<<<<<<< HEAD
-=======
-class YTHubSubmitCmd(YTCommand):
-    name = "hub_submit"
-    args = (
-            dict(longname="--repo", action="store", type=str,
-                 dest="repo", default=".", help="Repository to upload"),
-           )
-    description = \
-        """
-        Submit a mercurial repository to the yt Hub
-        (http://hub.yt-project.org/), creating a BitBucket repo in the process
-        if necessary.
-        """
-
-    def __call__(self, args):
-        import imp
-        api_key = ytcfg.get("yt","hub_api_key")
-        url = ytcfg.get("yt","hub_url")
-        if api_key == '':
-            print()
-            print("You must create an API key before uploading.")
-            print("https://data.yt-project.org/getting_started.html")
-            print()
-            sys.exit(1)
-        from mercurial import hg, ui, commands, error, config
-        uri = "http://hub.yt-project.org/3rdparty/API/api.php"
-        uu = ui.ui()
-        supp_path = _get_yt_supp(uu)
-        try:
-            result = imp.find_module("cedit", [supp_path])
-        except ImportError:
-            print("I was unable to find the 'cedit' module in %s" % (supp_path))
-            print("This may be due to a broken checkout.")
-            print("Sorry, but I'm going to bail.")
-            sys.exit(1)
-        cedit = imp.load_module("cedit", *result)
-        try:
-            result = imp.find_module("hgbb", [supp_path + "/hgbb"])
-        except ImportError:
-            print("I was unable to find the 'hgbb' module in %s" % (supp_path))
-            print("This may be due to a broken checkout.")
-            print("Sorry, but I'm going to bail.")
-            sys.exit(1)
-        hgbb = imp.load_module("hgbb", *result)
-        try:
-            repo = hg.repository(uu, args.repo)
-            conf = config.config()
-            if os.path.exists(os.path.join(args.repo,".hg","hgrc")):
-                conf.read(os.path.join(args.repo, ".hg", "hgrc"))
-            needs_bb = True
-            if "paths" in conf.sections():
-                default = conf['paths'].get("default", "")
-                if default.startswith("bb://") or "bitbucket.org" in default:
-                    needs_bb = False
-                    bb_url = default
-                else:
-                    for alias, value in conf["paths"].items():
-                        if value.startswith("bb://") or "bitbucket.org" in value:
-                            needs_bb = False
-                            bb_url = value
-                            break
-        except error.RepoError:
-            print("Unable to find repo at:")
-            print("   %s" % (os.path.abspath(args.repo)))
-            print()
-            print("Would you like to initialize one?  If this message")
-            print("surprises you, you should perhaps press Ctrl-C to quit.")
-            print("Otherwise, type 'yes' at the prompt.")
-            print()
-            loki = raw_input("Create repo? ")
-            if loki.upper().strip() != "YES":
-                print("Okay, rad -- we'll let you handle it and get back to", end=' ')
-                print(" us.")
-                return 1
-            commands.init(uu, dest=args.repo)
-            repo = hg.repository(uu, args.repo)
-            commands.add(uu, repo)
-            commands.commit(uu, repo, message="Initial automated import by yt")
-            needs_bb = True
-        if needs_bb:
-            print()
-            print("Your repository is not yet on BitBucket, as near as I can tell.")
-            print("Would you like to create a repository there and upload to it?")
-            print("Without this, I don't know what URL to submit!")
-            print()
-            print("Type 'yes' to accept.")
-            print()
-            loki = raw_input("Upload to BitBucket? ")
-            if loki.upper().strip() != "YES": return 1
-            hgrc_path = [cedit.config.defaultpath("user", uu)]
-            hgrc_path = cedit.config.verifypaths(hgrc_path)
-            uu.readconfig(hgrc_path[0])
-            bb_username = uu.config("bb", "username", None)
-            if bb_username is None:
-                print("Can't find your Bitbucket username.  Run the command:")
-                print()
-                print("$ yt bootstrap_dev")
-                print()
-                print("to get set up and ready to go.")
-                return 1
-            bb_repo_name = os.path.basename(os.path.abspath(args.repo))
-            print()
-            print("I am now going to create the repository:")
-            print("    ", bb_repo_name)
-            print("on BitBucket.org and upload this repository to that.")
-            print("If that is not okay, please press Ctrl-C to quit.")
-            print()
-            loki = raw_input("Press Enter to continue.")
-            data = dict(name=bb_repo_name)
-            hgbb._bb_apicall(uu, 'repositories', data)
-            print()
-            print("Created repository!  Now I will set this as the default path.")
-            print()
-            bb_url = "https://%s@bitbucket.org/%s/%s" % (
-                        bb_username, bb_username, bb_repo_name)
-            cedit.config.addsource(uu, repo, "default", bb_url)
-            commands.push(uu, repo, bb_url)
-            # Now we reset
-            bb_url = "https://bitbucket.org/%s/%s" % (
-                        bb_username, bb_repo_name)
-        if bb_url.startswith("bb://"):
-            bb_username, bb_repo_name = bb_url.split("/")[-2:]
-            bb_url = "https://bitbucket.org/%s/%s" % (
-                bb_username, bb_repo_name)
-        # Now we can submit
-        print()
-        print("Okay.  Now we're ready to submit to the Hub.")
-        print("Remember, you can go to the Hub at any time at")
-        print(" http://hub.yt-project.org/")
-        print()
-        print("(Especially if you don't have a user yet!  We can wait.)")
-        print()
-
-        categories = {
-            1: "News",
-            2: "Documents",
-            3: "Simulation Management",
-            4: "Data Management",
-            5: "Analysis and Visualization",
-            6: "Paper Repositories",
-            7: "Astrophysical Utilities",
-            8: "yt Scripts"
-        }
-        cat_id = -1
-        while cat_id not in categories:
-            print()
-            for i, n in sorted(categories.items()):
-                print("%i. %s" % (i, n))
-            print()
-            cat_id = int(raw_input("Which category number does your script fit into? "))
-        print()
-        print("What is the title of your submission? (Usually a repository name) ")
-        title = raw_input("Title? ")
-        print()
-        print("Give us a very brief summary of the project -- enough to get someone")
-        print("interested enough to click the link and see what it's about.  This")
-        print("should be a few sentences at most.")
-        print()
-        summary = raw_input("Summary? ")
-        print()
-        print("Is there a URL that you'd like to point the image to?  Just hit")
-        print("enter if no.")
-        print()
-        image_url = raw_input("Image URL? ").strip()
-        print()
-        print("Okay, we're going to submit!  Press enter to submit, Ctrl-C to back out.")
-        print()
-        loki = raw_input()
-
-        mpd = MinimalProjectDescription(title, bb_url, summary,
-                categories[cat_id], image_url)
-        mpd.upload()
-
->>>>>>> 9d76aae9
 class YTInstInfoCmd(YTCommand):
     name = ["instinfo", "version"]
     args = (
