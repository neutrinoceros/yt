--- conflicted
+++ resolved
@@ -1487,1449 +1487,6 @@
                 o.field_parameters = cache_fp
 
 
-<<<<<<< HEAD
-=======
-class GenerationInProgress(Exception):
-    def __init__(self, fields):
-        self.fields = fields
-        super(GenerationInProgress, self).__init__()
-
-
-class YTSelectionContainer(YTDataContainer, ParallelAnalysisInterface):
-    _locked = False
-    _sort_by = None
-    _selector = None
-    _current_chunk = None
-    _data_source = None
-    _dimensionality = None
-    _max_level = None
-    _min_level = None
-
-    def __init__(self, ds, field_parameters, data_source=None):
-        ParallelAnalysisInterface.__init__(self)
-        super(YTSelectionContainer, self).__init__(ds, field_parameters)
-        self._data_source = data_source
-        if data_source is not None:
-            if data_source.ds != self.ds:
-                raise RuntimeError(
-                    "Attempted to construct a DataContainer with a data_source "
-                    "from a different Dataset",
-                    ds,
-                    data_source.ds,
-                )
-            if data_source._dimensionality < self._dimensionality:
-                raise RuntimeError(
-                    "Attempted to construct a DataContainer with a data_source "
-                    "of lower dimensionality (%u vs %u)"
-                    % (data_source._dimensionality, self._dimensionality)
-                )
-            self.field_parameters.update(data_source.field_parameters)
-        self.quantities = DerivedQuantityCollection(self)
-
-    @property
-    def selector(self):
-        if self._selector is not None:
-            return self._selector
-        s_module = getattr(self, "_selector_module", yt.geometry.selection_routines)
-        sclass = getattr(s_module, f"{self._type_name}_selector", None)
-        if sclass is None:
-            raise YTDataSelectorNotImplemented(self._type_name)
-
-        if self._data_source is not None:
-            self._selector = compose_selector(
-                self, self._data_source.selector, sclass(self)
-            )
-        else:
-            self._selector = sclass(self)
-        return self._selector
-
-    def chunks(self, fields, chunking_style, **kwargs):
-        # This is an iterator that will yield the necessary chunks.
-        self.get_data()  # Ensure we have built ourselves
-        if fields is None:
-            fields = []
-        # chunk_ind can be supplied in the keyword arguments.  If it's a
-        # scalar, that'll be the only chunk that gets returned; if it's a list,
-        # those are the ones that will be.
-        chunk_ind = kwargs.pop("chunk_ind", None)
-        if chunk_ind is not None:
-            chunk_ind = ensure_list(chunk_ind)
-        for ci, chunk in enumerate(self.index._chunk(self, chunking_style, **kwargs)):
-            if chunk_ind is not None and ci not in chunk_ind:
-                continue
-            with self._chunked_read(chunk):
-                self.get_data(fields)
-                # NOTE: we yield before releasing the context
-                yield self
-
-    def _identify_dependencies(self, fields_to_get, spatial=False):
-        inspected = 0
-        fields_to_get = fields_to_get[:]
-        for field in itertools.cycle(fields_to_get):
-            if inspected >= len(fields_to_get):
-                break
-            inspected += 1
-            fi = self.ds._get_field_info(*field)
-            fd = self.ds.field_dependencies.get(
-                field, None
-            ) or self.ds.field_dependencies.get(field[1], None)
-            # This is long overdue.  Any time we *can't* find a field
-            # dependency -- for instance, if the derived field has been added
-            # after dataset instantiation -- let's just try to
-            # recalculate it.
-            if fd is None:
-                try:
-                    fd = fi.get_dependencies(ds=self.ds)
-                    self.ds.field_dependencies[field] = fd
-                except Exception:
-                    continue
-            requested = self._determine_fields(list(set(fd.requested)))
-            deps = [d for d in requested if d not in fields_to_get]
-            fields_to_get += deps
-        return sorted(fields_to_get)
-
-    def get_data(self, fields=None):
-        if self._current_chunk is None:
-            self.index._identify_base_chunk(self)
-        if fields is None:
-            return
-        nfields = []
-        apply_fields = defaultdict(list)
-        for field in self._determine_fields(fields):
-            # We need to create the field on the raw particle types
-            # for particles types (when the field is not directly
-            # defined for the derived particle type only)
-            finfo = self.ds.field_info[field]
-
-            if (
-                field[0] in self.ds.filtered_particle_types
-                and finfo._inherited_particle_filter
-            ):
-                f = self.ds.known_filters[field[0]]
-                apply_fields[field[0]].append((f.filtered_type, field[1]))
-            else:
-                nfields.append(field)
-        for filter_type in apply_fields:
-            f = self.ds.known_filters[filter_type]
-            with f.apply(self):
-                self.get_data(apply_fields[filter_type])
-        fields = nfields
-        if len(fields) == 0:
-            return
-        # Now we collect all our fields
-        # Here is where we need to perform a validation step, so that if we
-        # have a field requested that we actually *can't* yet get, we put it
-        # off until the end.  This prevents double-reading fields that will
-        # need to be used in spatial fields later on.
-        fields_to_get = []
-        # This will be pre-populated with spatial fields
-        fields_to_generate = []
-        for field in self._determine_fields(fields):
-            if field in self.field_data:
-                continue
-            finfo = self.ds._get_field_info(*field)
-            try:
-                finfo.check_available(self)
-            except NeedsGridType:
-                fields_to_generate.append(field)
-                continue
-            fields_to_get.append(field)
-        if len(fields_to_get) == 0 and len(fields_to_generate) == 0:
-            return
-        elif self._locked:
-            raise GenerationInProgress(fields)
-        # Track which ones we want in the end
-        ofields = set(list(self.field_data.keys()) + fields_to_get + fields_to_generate)
-        # At this point, we want to figure out *all* our dependencies.
-        fields_to_get = self._identify_dependencies(fields_to_get, self._spatial)
-        # We now split up into readers for the types of fields
-        fluids, particles = [], []
-        finfos = {}
-        for ftype, fname in fields_to_get:
-            finfo = self.ds._get_field_info(ftype, fname)
-            finfos[ftype, fname] = finfo
-            if finfo.sampling_type == "particle":
-                particles.append((ftype, fname))
-            elif (ftype, fname) not in fluids:
-                fluids.append((ftype, fname))
-        # The _read method will figure out which fields it needs to get from
-        # disk, and return a dict of those fields along with the fields that
-        # need to be generated.
-        read_fluids, gen_fluids = self.index._read_fluid_fields(
-            fluids, self, self._current_chunk
-        )
-        for f, v in read_fluids.items():
-            self.field_data[f] = self.ds.arr(v, units=finfos[f].units)
-            self.field_data[f].convert_to_units(finfos[f].output_units)
-
-        read_particles, gen_particles = self.index._read_particle_fields(
-            particles, self, self._current_chunk
-        )
-
-        for f, v in read_particles.items():
-            self.field_data[f] = self.ds.arr(v, units=finfos[f].units)
-            self.field_data[f].convert_to_units(finfos[f].output_units)
-
-        fields_to_generate += gen_fluids + gen_particles
-        self._generate_fields(fields_to_generate)
-        for field in list(self.field_data.keys()):
-            if field not in ofields:
-                self.field_data.pop(field)
-
-    def _generate_fields(self, fields_to_generate):
-        index = 0
-        with self._field_lock():
-            # At this point, we assume that any fields that are necessary to
-            # *generate* a field are in fact already available to us.  Note
-            # that we do not make any assumption about whether or not the
-            # fields have a spatial requirement.  This will be checked inside
-            # _generate_field, at which point additional dependencies may
-            # actually be noted.
-            while any(f not in self.field_data for f in fields_to_generate):
-                field = fields_to_generate[index % len(fields_to_generate)]
-                index += 1
-                if field in self.field_data:
-                    continue
-                fi = self.ds._get_field_info(*field)
-                try:
-                    fd = self._generate_field(field)
-                    if hasattr(fd, "units"):
-                        fd.units.registry = self.ds.unit_registry
-                    if fd is None:
-                        raise RuntimeError
-                    if fi.units is None:
-                        # first time calling a field with units='auto', so we
-                        # infer the units from the units of the data we get back
-                        # from the field function and use these units for future
-                        # field accesses
-                        units = getattr(fd, "units", "")
-                        if units == "":
-                            dimensions = ytdims.dimensionless
-                        else:
-                            dimensions = units.dimensions
-                            units = str(
-                                units.get_base_equivalent(self.ds.unit_system.name)
-                            )
-                        if fi.dimensions != dimensions:
-                            raise YTDimensionalityError(fi.dimensions, dimensions)
-                        fi.units = units
-                        self.field_data[field] = self.ds.arr(fd, units)
-                        mylog.warning(
-                            "Field %s was added without specifying units, "
-                            "assuming units are %s",
-                            fi.name,
-                            units,
-                        )
-                    try:
-                        fd.convert_to_units(fi.units)
-                    except AttributeError:
-                        # If the field returns an ndarray, coerce to a
-                        # dimensionless YTArray and verify that field is
-                        # supposed to be unitless
-                        fd = self.ds.arr(fd, "")
-                        if fi.units != "":
-                            raise YTFieldUnitError(fi, fd.units)
-                    except UnitConversionError:
-                        raise YTFieldUnitError(fi, fd.units)
-                    except UnitParseError:
-                        raise YTFieldUnitParseError(fi)
-                    self.field_data[field] = fd
-                except GenerationInProgress as gip:
-                    for f in gip.fields:
-                        if f not in fields_to_generate:
-                            fields_to_generate.append(f)
-
-    def __or__(self, other):
-        if not isinstance(other, YTSelectionContainer):
-            raise YTBooleanObjectError(other)
-        if self.ds is not other.ds:
-            raise YTBooleanObjectsWrongDataset()
-        # Should maybe do something with field parameters here
-        return YTBooleanContainer("OR", self, other, ds=self.ds)
-
-    def __invert__(self):
-        # ~obj
-        asel = yt.geometry.selection_routines.AlwaysSelector(self.ds)
-        return YTBooleanContainer("NOT", self, asel, ds=self.ds)
-
-    def __xor__(self, other):
-        if not isinstance(other, YTSelectionContainer):
-            raise YTBooleanObjectError(other)
-        if self.ds is not other.ds:
-            raise YTBooleanObjectsWrongDataset()
-        return YTBooleanContainer("XOR", self, other, ds=self.ds)
-
-    def __and__(self, other):
-        if not isinstance(other, YTSelectionContainer):
-            raise YTBooleanObjectError(other)
-        if self.ds is not other.ds:
-            raise YTBooleanObjectsWrongDataset()
-        return YTBooleanContainer("AND", self, other, ds=self.ds)
-
-    def __add__(self, other):
-        return self.__or__(other)
-
-    def __sub__(self, other):
-        if not isinstance(other, YTSelectionContainer):
-            raise YTBooleanObjectError(other)
-        if self.ds is not other.ds:
-            raise YTBooleanObjectsWrongDataset()
-        return YTBooleanContainer("NEG", self, other, ds=self.ds)
-
-    @contextmanager
-    def _field_lock(self):
-        self._locked = True
-        yield
-        self._locked = False
-
-    @contextmanager
-    def _ds_hold(self, new_ds):
-        """
-        This contextmanager is used to take a data object and preserve its
-        attributes but allow the dataset that underlies it to be swapped out.
-        This is typically only used internally, and differences in unit systems
-        may present interesting possibilities.
-        """
-        old_ds = self.ds
-        old_index = self._index
-        self.ds = new_ds
-        self._index = new_ds.index
-        old_chunk_info = self._chunk_info
-        old_chunk = self._current_chunk
-        old_size = self.size
-        self._chunk_info = None
-        self._current_chunk = None
-        self.size = None
-        self._index._identify_base_chunk(self)
-        with self._chunked_read(None):
-            yield
-        self._index = old_index
-        self.ds = old_ds
-        self._chunk_info = old_chunk_info
-        self._current_chunk = old_chunk
-        self.size = old_size
-
-    @contextmanager
-    def _chunked_read(self, chunk):
-        # There are several items that need to be swapped out
-        # field_data, size, shape
-        obj_field_data = []
-        if hasattr(chunk, "objs"):
-            for obj in chunk.objs:
-                obj_field_data.append(obj.field_data)
-                obj.field_data = YTFieldData()
-        old_field_data, self.field_data = self.field_data, YTFieldData()
-        old_chunk, self._current_chunk = self._current_chunk, chunk
-        old_locked, self._locked = self._locked, False
-        yield
-        self.field_data = old_field_data
-        self._current_chunk = old_chunk
-        self._locked = old_locked
-        if hasattr(chunk, "objs"):
-            for obj in chunk.objs:
-                obj.field_data = obj_field_data.pop(0)
-
-    @contextmanager
-    def _activate_cache(self):
-        cache = self._field_cache or {}
-        old_fields = {}
-        for field in (f for f in cache if f in self.field_data):
-            old_fields[field] = self.field_data[field]
-        self.field_data.update(cache)
-        yield
-        for field in cache:
-            self.field_data.pop(field)
-            if field in old_fields:
-                self.field_data[field] = old_fields.pop(field)
-        self._field_cache = None
-
-    def _initialize_cache(self, cache):
-        # Wipe out what came before
-        self._field_cache = {}
-        self._field_cache.update(cache)
-
-    @property
-    def icoords(self):
-        if self._current_chunk is None:
-            self.index._identify_base_chunk(self)
-        return self._current_chunk.icoords
-
-    @property
-    def fcoords(self):
-        if self._current_chunk is None:
-            self.index._identify_base_chunk(self)
-        return self._current_chunk.fcoords
-
-    @property
-    def ires(self):
-        if self._current_chunk is None:
-            self.index._identify_base_chunk(self)
-        return self._current_chunk.ires
-
-    @property
-    def fwidth(self):
-        if self._current_chunk is None:
-            self.index._identify_base_chunk(self)
-        return self._current_chunk.fwidth
-
-    @property
-    def fcoords_vertex(self):
-        if self._current_chunk is None:
-            self.index._identify_base_chunk(self)
-        return self._current_chunk.fcoords_vertex
-
-    @property
-    def max_level(self):
-        if self._max_level is None:
-            try:
-                return self.ds.max_level
-            except AttributeError:
-                return None
-        return self._max_level
-
-    @max_level.setter
-    def max_level(self, value):
-        if self._selector is not None:
-            del self._selector
-            self._selector = None
-        self._current_chunk = None
-        self.size = None
-        self.shape = None
-        self.field_data.clear()
-        self._max_level = value
-
-    @property
-    def min_level(self):
-        if self._min_level is None:
-            try:
-                return 0
-            except AttributeError:
-                return None
-        return self._min_level
-
-    @min_level.setter
-    def min_level(self, value):
-        if self._selector is not None:
-            del self._selector
-            self._selector = None
-        self.field_data.clear()
-        self.size = None
-        self.shape = None
-        self._current_chunk = None
-        self._min_level = value
-
-
-class YTSelectionContainer0D(YTSelectionContainer):
-    _spatial = False
-    _dimensionality = 0
-
-    def __init__(self, ds, field_parameters=None, data_source=None):
-        super(YTSelectionContainer0D, self).__init__(ds, field_parameters, data_source)
-
-
-class YTSelectionContainer1D(YTSelectionContainer):
-    _spatial = False
-    _dimensionality = 1
-
-    def __init__(self, ds, field_parameters=None, data_source=None):
-        super(YTSelectionContainer1D, self).__init__(ds, field_parameters, data_source)
-        self._grids = None
-        self._sortkey = None
-        self._sorted = {}
-
-
-class YTSelectionContainer2D(YTSelectionContainer):
-    _key_fields = ["px", "py", "pdx", "pdy"]
-    _dimensionality = 2
-    """
-    Prepares the YTSelectionContainer2D, normal to *axis*.  If *axis* is 4, we are not
-    aligned with any axis.
-    """
-    _spatial = False
-
-    def __init__(self, axis, ds, field_parameters=None, data_source=None):
-        super(YTSelectionContainer2D, self).__init__(ds, field_parameters, data_source)
-        # We need the ds, which will exist by now, for fix_axis.
-        self.axis = fix_axis(axis, self.ds)
-        self.set_field_parameter("axis", axis)
-
-    def _convert_field_name(self, field):
-        return field
-
-    def _get_pw(self, fields, center, width, origin, plot_type):
-        from yt.visualization.fixed_resolution import FixedResolutionBuffer as frb
-        from yt.visualization.plot_window import PWViewerMPL, get_window_parameters
-
-        axis = self.axis
-        skip = self._key_fields
-        skip += list(set(frb._exclude_fields).difference(set(self._key_fields)))
-        self.fields = [k for k in self.field_data if k not in skip]
-        if fields is not None:
-            self.fields = ensure_list(fields) + self.fields
-        if len(self.fields) == 0:
-            raise ValueError("No fields found to plot in get_pw")
-        (bounds, center, display_center) = get_window_parameters(
-            axis, center, width, self.ds
-        )
-        pw = PWViewerMPL(
-            self,
-            bounds,
-            fields=self.fields,
-            origin=origin,
-            frb_generator=frb,
-            plot_type=plot_type,
-        )
-        pw._setup_plots()
-        return pw
-
-    def to_frb(self, width, resolution, center=None, height=None, periodic=False):
-        r"""This function returns a FixedResolutionBuffer generated from this
-        object.
-
-        A FixedResolutionBuffer is an object that accepts a variable-resolution
-        2D object and transforms it into an NxM bitmap that can be plotted,
-        examined or processed.  This is a convenience function to return an FRB
-        directly from an existing 2D data object.
-
-        Parameters
-        ----------
-        width : width specifier
-            This can either be a floating point value, in the native domain
-            units of the simulation, or a tuple of the (value, unit) style.
-            This will be the width of the FRB.
-        height : height specifier
-            This will be the physical height of the FRB, by default it is equal
-            to width.  Note that this will not make any corrections to
-            resolution for the aspect ratio.
-        resolution : int or tuple of ints
-            The number of pixels on a side of the final FRB.  If iterable, this
-            will be the width then the height.
-        center : array-like of floats, optional
-            The center of the FRB.  If not specified, defaults to the center of
-            the current object.
-        periodic : bool
-            Should the returned Fixed Resolution Buffer be periodic?  (default:
-            False).
-
-        Returns
-        -------
-        frb : :class:`~yt.visualization.fixed_resolution.FixedResolutionBuffer`
-            A fixed resolution buffer, which can be queried for fields.
-
-        Examples
-        --------
-
-        >>> proj = ds.proj("Density", 0)
-        >>> frb = proj.to_frb( (100.0, 'kpc'), 1024)
-        >>> write_image(np.log10(frb["Density"]), 'density_100kpc.png')
-        """
-
-        if (self.ds.geometry == "cylindrical" and self.axis == 1) or (
-            self.ds.geometry == "polar" and self.axis == 2
-        ):
-            if center is not None and center != (0.0, 0.0):
-                raise NotImplementedError(
-                    "Currently we only support images centered at R=0. "
-                    + "We plan to generalize this in the near future"
-                )
-            from yt.visualization.fixed_resolution import (
-                CylindricalFixedResolutionBuffer,
-            )
-
-            validate_width_tuple(width)
-            if iterable(resolution):
-                resolution = max(resolution)
-            frb = CylindricalFixedResolutionBuffer(self, width, resolution)
-            return frb
-
-        if center is None:
-            center = self.center
-            if center is None:
-                center = (self.ds.domain_right_edge + self.ds.domain_left_edge) / 2.0
-        elif iterable(center) and not isinstance(center, YTArray):
-            center = self.ds.arr(center, "code_length")
-        if iterable(width):
-            w, u = width
-            if isinstance(w, tuple) and isinstance(u, tuple):
-                height = u
-                w, u = w
-            width = self.ds.quan(w, units=u)
-        elif not isinstance(width, YTArray):
-            width = self.ds.quan(width, "code_length")
-        if height is None:
-            height = width
-        elif iterable(height):
-            h, u = height
-            height = self.ds.quan(h, units=u)
-        elif not isinstance(height, YTArray):
-            height = self.ds.quan(height, "code_length")
-        if not iterable(resolution):
-            resolution = (resolution, resolution)
-        from yt.visualization.fixed_resolution import FixedResolutionBuffer
-
-        xax = self.ds.coordinates.x_axis[self.axis]
-        yax = self.ds.coordinates.y_axis[self.axis]
-        bounds = (
-            center[xax] - width * 0.5,
-            center[xax] + width * 0.5,
-            center[yax] - height * 0.5,
-            center[yax] + height * 0.5,
-        )
-        frb = FixedResolutionBuffer(self, bounds, resolution, periodic=periodic)
-        return frb
-
-
-class YTSelectionContainer3D(YTSelectionContainer):
-    """
-    Returns an instance of YTSelectionContainer3D, or prepares one.  Usually only
-    used as a base class.  Note that *center* is supplied, but only used
-    for fields and quantities that require it.
-    """
-
-    _key_fields = ["x", "y", "z", "dx", "dy", "dz"]
-    _spatial = False
-    _num_ghost_zones = 0
-    _dimensionality = 3
-
-    def __init__(self, center, ds, field_parameters=None, data_source=None):
-        super(YTSelectionContainer3D, self).__init__(ds, field_parameters, data_source)
-        self._set_center(center)
-        self.coords = None
-        self._grids = None
-
-    def cut_region(self, field_cuts, field_parameters=None, locals=None):
-        """
-        Return a YTCutRegion, where the a cell is identified as being inside
-        the cut region based on the value of one or more fields.  Note that in
-        previous versions of yt the name 'grid' was used to represent the data
-        object used to construct the field cut, as of yt 3.0, this has been
-        changed to 'obj'.
-
-        Parameters
-        ----------
-        field_cuts : list of strings
-           A list of conditionals that will be evaluated. In the namespace
-           available, these conditionals will have access to 'obj' which is a
-           data object of unknown shape, and they must generate a boolean array.
-           For instance, conditionals = ["obj['temperature'] < 1e3"]
-        field_parameters : dictionary
-           A dictionary of field parameters to be used when applying the field
-           cuts.
-        locals : dictionary
-            A dictionary of local variables to use when defining the cut region.
-
-        Examples
-        --------
-        To find the total mass of hot gas with temperature greater than 10^6 K
-        in your volume:
-
-        >>> ds = yt.load("RedshiftOutput0005")
-        >>> ad = ds.all_data()
-        >>> cr = ad.cut_region(["obj['temperature'] > 1e6"])
-        >>> print(cr.quantities.total_quantity("cell_mass").in_units('Msun'))
-        """
-        if locals is None:
-            locals = {}
-        cr = self.ds.cut_region(
-            self, field_cuts, field_parameters=field_parameters, locals=locals
-        )
-        return cr
-
-    def exclude_above(self, field, value, units=None):
-        """
-        This function will return a YTCutRegion where all of the regions
-        whose field is above a given value are masked.
-
-        Parameters
-        ----------
-        field : string
-            The field in which the conditional will be applied.
-        value : float
-            The minimum value that will not be masked in the output
-            YTCutRegion.
-        units : string or None
-            The units of the value threshold. None will use the default units
-            given in the field.
-
-        Returns
-        -------
-        cut_region : YTCutRegion
-            The YTCutRegion with the field above the given value masked.
-
-        Example
-        -------
-
-        To find the total mass of hot gas with temperature colder than 10^6 K
-        in your volume:
-
-        >>> ds = yt.load("RedshiftOutput0005")
-        >>> ad = ds.all_data()
-        >>> cr = ad.exclude_above('temperature', 1e6)
-        >>> print cr.quantities.total_quantity("cell_mass").in_units('Msun')
-
-        """
-        if units is None:
-            field_cuts = 'obj["' + field + '"] <= ' + str(value)
-        else:
-            field_cuts = (
-                'obj["' + field + '"].in_units("' + units + '") <= ' + str(value)
-            )
-        cr = self.cut_region(field_cuts)
-        return cr
-
-    def include_above(self, field, value, units=None):
-        """
-        This function will return a YTCutRegion where only the regions
-        whose field is above a given value are included.
-
-        Parameters
-        ----------
-        field : string
-            The field in which the conditional will be applied.
-        value : float
-            The minimum value that will not be masked in the output
-            YTCutRegion.
-        units : string or None
-            The units of the value threshold. None will use the default units
-            given in the field.
-
-        Returns
-        -------
-        cut_region : YTCutRegion
-            The YTCutRegion with the field above the given value masked.
-
-        Example
-        -------
-
-        To find the total mass of hot gas with temperature warmer than 10^6 K
-        in your volume:
-
-        Example
-        -------
-        >>> ds = yt.load("RedshiftOutput0005")
-        >>> ad = ds.all_data()
-        >>> cr = ad.include_above('temperature', 1e6)
-        >>> print cr.quantities.total_quantity("cell_mass").in_units('Msun')
-        """
-
-        if units is None:
-            field_cuts = 'obj["' + field + '"] > ' + str(value)
-        else:
-            field_cuts = (
-                'obj["' + field + '"].in_units("' + units + '") > ' + str(value)
-            )
-        cr = self.cut_region(field_cuts)
-        return cr
-
-    def exclude_equal(self, field, value, units=None):
-        """
-        This function will return a YTCutRegion where all of the regions
-        whose field are equal to given value are masked.
-
-        Parameters
-        ----------
-        field : string
-            The field in which the conditional will be applied.
-        value : float
-            The minimum value that will not be masked in the output
-            YTCutRegion.
-        units : string or None
-            The units of the value threshold. None will use the default units
-            given in the field.
-
-        Returns
-        -------
-        cut_region : YTCutRegion
-            The YTCutRegion with the field equal to the given value masked.
-
-        Example
-        -------
-
-        >>> ds = yt.load("RedshiftOutput0005")
-        >>> ad = ds.all_data()
-        >>> cr = ad.exclude_equal('temperature', 1e6)
-        >>> print cr.quantities.total_quantity("cell_mass").in_units('Msun')
-        """
-        if units is None:
-            field_cuts = 'obj["' + field + '"] != ' + str(value)
-        else:
-            field_cuts = (
-                'obj["' + field + '"].in_units("' + units + '") != ' + str(value)
-            )
-        cr = self.cut_region(field_cuts)
-        return cr
-
-    def include_equal(self, field, value, units=None):
-        """
-        This function will return a YTCutRegion where only the regions
-        whose field are equal to given value are included.
-
-        Parameters
-        ----------
-        field : string
-            The field in which the conditional will be applied.
-        value : float
-            The minimum value that will not be masked in the output
-            YTCutRegion.
-        units : string or None
-            The units of the value threshold. None will use the default units
-            given in the field.
-
-        Returns
-        -------
-        cut_region : YTCutRegion
-            The YTCutRegion with the field equal to the given value included.
-
-        Example
-        -------
-        >>> ds = yt.load("RedshiftOutput0005")
-        >>> ad = ds.all_data()
-        >>> cr = ad.include_equal('temperature', 1e6)
-        >>> print cr.quantities.total_quantity("cell_mass").in_units('Msun')
-        """
-        if units is None:
-            field_cuts = 'obj["' + field + '"] == ' + str(value)
-        else:
-            field_cuts = (
-                'obj["' + field + '"].in_units("' + units + '") == ' + str(value)
-            )
-        cr = self.cut_region(field_cuts)
-        return cr
-
-    def exclude_inside(self, field, min_value, max_value, units=None):
-        """
-        This function will return a YTCutRegion where all of the regions
-        whose field are inside the interval from min_value to max_value.
-
-        Parameters
-        ----------
-        field : string
-            The field in which the conditional will be applied.
-        min_value : float
-            The minimum value inside the interval to be excluded.
-        max_value : float
-            The maximum value inside the interval to be excluded.
-        units : string or None
-            The units of the value threshold. None will use the default units
-            given in the field.
-
-        Returns
-        -------
-        cut_region : YTCutRegion
-            The YTCutRegion with the field inside the given interval excluded.
-
-        Example
-        -------
-        >>> ds = yt.load("RedshiftOutput0005")
-        >>> ad = ds.all_data()
-        >>> cr = ad.exclude_inside('temperature', 1e5, 1e6)
-        >>> print cr.quantities.total_quantity("cell_mass").in_units('Msun')
-        """
-        if units is None:
-            field_cuts = (
-                '(obj["'
-                + field
-                + '"] <= '
-                + str(min_value)
-                + ') | (obj["'
-                + field
-                + '"] >= '
-                + str(max_value)
-                + ")"
-            )
-        else:
-            field_cuts = (
-                '(obj["'
-                + field
-                + '"].in_units("'
-                + units
-                + '") <= '
-                + str(min_value)
-                + ') | (obj["'
-                + field
-                + '"].in_units("'
-                + units
-                + '") >= '
-                + str(max_value)
-                + ")"
-            )
-        cr = self.cut_region(field_cuts)
-        return cr
-
-    def include_inside(self, field, min_value, max_value, units=None):
-        """
-        This function will return a YTCutRegion where only the regions
-        whose field are inside the interval from min_value to max_value are
-        included.
-
-        Parameters
-        ----------
-        field : string
-            The field in which the conditional will be applied.
-        min_value : float
-            The minimum value inside the interval to be excluded.
-        max_value : float
-            The maximum value inside the interval to be excluded.
-        units : string or None
-            The units of the value threshold. None will use the default units
-            given in the field.
-
-        Returns
-        -------
-        cut_region : YTCutRegion
-            The YTCutRegion with the field inside the given interval excluded.
-
-        Example
-        -------
-        >>> ds = yt.load("RedshiftOutput0005")
-        >>> ad = ds.all_data()
-        >>> cr = ad.include_inside('temperature', 1e5, 1e6)
-        >>> print cr.quantities.total_quantity("cell_mass").in_units('Msun')
-        """
-        if units is None:
-            field_cuts = (
-                '(obj["'
-                + field
-                + '"] > '
-                + str(min_value)
-                + ') & (obj["'
-                + field
-                + '"] < '
-                + str(max_value)
-                + ")"
-            )
-        else:
-            field_cuts = (
-                '(obj["'
-                + field
-                + '"].in_units("'
-                + units
-                + '") > '
-                + str(min_value)
-                + ') & (obj["'
-                + field
-                + '"].in_units("'
-                + units
-                + '") < '
-                + str(max_value)
-                + ")"
-            )
-        cr = self.cut_region(field_cuts)
-        return cr
-
-    def exclude_outside(self, field, min_value, max_value, units=None):
-        """
-        This function will return a YTCutRegion where all of the regions
-        whose field are outside the interval from min_value to max_value.
-
-        Parameters
-        ----------
-        field : string
-            The field in which the conditional will be applied.
-        min_value : float
-            The minimum value inside the interval to be excluded.
-        max_value : float
-            The maximum value inside the interval to be excluded.
-        units : string or None
-            The units of the value threshold. None will use the default units
-            given in the field.
-
-        Returns
-        -------
-        cut_region : YTCutRegion
-            The YTCutRegion with the field outside the given interval excluded.
-
-        Example
-        -------
-        >>> ds = yt.load("RedshiftOutput0005")
-        >>> ad = ds.all_data()
-        >>> cr = ad.exclude_outside('temperature', 1e5, 1e6)
-        >>> print cr.quantities.total_quantity("cell_mass").in_units('Msun')
-        """
-        cr = self.exclude_below(field, min_value, units)
-        cr = cr.exclude_above(field, max_value, units)
-        return cr
-
-    def include_outside(self, field, min_value, max_value, units=None):
-        """
-        This function will return a YTCutRegion where only the regions
-        whose field are outside the interval from min_value to max_value are
-        included.
-
-        Parameters
-        ----------
-        field : string
-            The field in which the conditional will be applied.
-        min_value : float
-            The minimum value inside the interval to be excluded.
-        max_value : float
-            The maximum value inside the interval to be excluded.
-        units : string or None
-            The units of the value threshold. None will use the default units
-            given in the field.
-
-        Returns
-        -------
-        cut_region : YTCutRegion
-            The YTCutRegion with the field outside the given interval excluded.
-
-        Example
-        -------
-        >>> ds = yt.load("RedshiftOutput0005")
-        >>> ad = ds.all_data()
-        >>> cr = ad.exclude_outside('temperature', 1e5, 1e6)
-        >>> print cr.quantities.total_quantity("cell_mass").in_units('Msun')
-        """
-        cr = self.exclude_inside(field, min_value, max_value, units)
-        return cr
-
-    def exclude_below(self, field, value, units=None):
-        """
-        This function will return a YTCutRegion where all of the regions
-        whose field is below a given value are masked.
-
-        Parameters
-        ----------
-        field : string
-            The field in which the conditional will be applied.
-        value : float
-            The minimum value that will not be masked in the output
-            YTCutRegion.
-        units : string or None
-            The units of the value threshold. None will use the default units
-            given in the field.
-
-        Returns
-        -------
-        cut_region : YTCutRegion
-            The YTCutRegion with the field below the given value masked.
-
-        Example
-        -------
-        >>> ds = yt.load("RedshiftOutput0005")
-        >>> ad = ds.all_data()
-        >>> cr = ad.exclude_below('temperature', 1e6)
-        >>> print cr.quantities.total_quantity("cell_mass").in_units('Msun')
-        """
-        if units is None:
-            field_cuts = 'obj["' + field + '"] >= ' + str(value)
-        else:
-            field_cuts = (
-                'obj["' + field + '"].in_units("' + units + '") >= ' + str(value)
-            )
-        cr = self.cut_region(field_cuts)
-        return cr
-
-    def exclude_nan(self, field, units=None):
-        """
-        This function will return a YTCutRegion where all of the regions
-        whose field is NaN are masked.
-
-        Parameters
-        ----------
-        field : string
-            The field in which the conditional will be applied.
-        value : float
-            The minimum value that will not be masked in the output
-            YTCutRegion.
-        units : string or None
-            The units of the value threshold. None will use the default units
-            given in the field.
-
-        Returns
-        -------
-        cut_region : YTCutRegion
-            The YTCutRegion with the NaN entries of the field masked.
-
-        Example
-        -------
-        >>> ds = yt.load("RedshiftOutput0005")
-        >>> ad = ds.all_data()
-        >>> cr = ad.exclude_nan('temperature')
-        >>> print cr.quantities.total_quantity("cell_mass").in_units('Msun')
-        """
-        if units is None:
-            field_cuts = '~np.isnan(obj["' + field + '"])'
-        else:
-            field_cuts = '~np.isnan(obj["' + field + '"].in_units("' + units + '"))'
-        cr = self.cut_region(field_cuts, locals={"np": np})
-        return cr
-
-    def include_below(self, field, value, units=None):
-        """
-        This function will return a YTCutRegion where only the regions
-        whose field is below a given value are included.
-
-        Parameters
-        ----------
-        field : string
-            The field in which the conditional will be applied.
-        value : float
-            The minimum value that will not be masked in the output
-            YTCutRegion.
-        units : string or None
-            The units of the value threshold. None will use the default units
-            given in the field.
-
-        Returns
-        -------
-        cut_region : YTCutRegion
-            The YTCutRegion with only regions with the field below the given
-            value included.
-
-        Example
-        -------
-        >>> ds = yt.load("RedshiftOutput0005")
-        >>> ad = ds.all_data()
-        >>> cr = ad.include_below('temperature', 1e5, 1e6)
-        >>> print cr.quantities.total_quantity("cell_mass").in_units('Msun')
-        """
-        if units is None:
-            field_cuts = 'obj["' + field + '"] < ' + str(value)
-        else:
-            field_cuts = (
-                'obj["' + field + '"].in_units("' + units + '") < ' + str(value)
-            )
-        cr = self.cut_region(field_cuts)
-        return cr
-
-    def extract_isocontours(
-        self, field, value, filename=None, rescale=False, sample_values=None
-    ):
-        r"""This identifies isocontours on a cell-by-cell basis, with no
-        consideration of global connectedness, and returns the vertices of the
-        Triangles in that isocontour.
-
-        This function simply returns the vertices of all the triangles
-        calculated by the `marching cubes
-        <https://en.wikipedia.org/wiki/Marching_cubes>`_ algorithm; for more
-        complex operations, such as identifying connected sets of cells above a
-        given threshold, see the extract_connected_sets function.  This is more
-        useful for calculating, for instance, total isocontour area, or
-        visualizing in an external program (such as `MeshLab
-        <http://www.meshlab.net>`_.)
-
-        Parameters
-        ----------
-        field : string
-            Any field that can be obtained in a data object.  This is the field
-            which will be isocontoured.
-        value : float
-            The value at which the isocontour should be calculated.
-        filename : string, optional
-            If supplied, this file will be filled with the vertices in .obj
-            format.  Suitable for loading into meshlab.
-        rescale : bool, optional
-            If true, the vertices will be rescaled within their min/max.
-        sample_values : string, optional
-            Any field whose value should be extracted at the center of each
-            triangle.
-
-        Returns
-        -------
-        verts : array of floats
-            The array of vertices, x,y,z.  Taken in threes, these are the
-            triangle vertices.
-        samples : array of floats
-            If `sample_values` is specified, this will be returned and will
-            contain the values of the field specified at the center of each
-            triangle.
-
-        Examples
-        --------
-        This will create a data object, find a nice value in the center, and
-        output the vertices to "triangles.obj" after rescaling them.
-
-        >>> dd = ds.all_data()
-        >>> rho = dd.quantities["WeightedAverageQuantity"](
-        ...     "Density", weight="CellMassMsun")
-        >>> verts = dd.extract_isocontours("Density", rho,
-        ...             "triangles.obj", True)
-        """
-        from yt.data_objects.static_output import ParticleDataset
-        from yt.frontends.stream.data_structures import StreamParticlesDataset
-
-        verts = []
-        samples = []
-        if isinstance(self.ds, (ParticleDataset, StreamParticlesDataset)):
-            raise NotImplementedError
-        for block, mask in self.blocks:
-            my_verts = self._extract_isocontours_from_grid(
-                block, mask, field, value, sample_values
-            )
-            if sample_values is not None:
-                my_verts, svals = my_verts
-                samples.append(svals)
-            verts.append(my_verts)
-        verts = np.concatenate(verts).transpose()
-        verts = self.comm.par_combine_object(verts, op="cat", datatype="array")
-        verts = verts.transpose()
-        if sample_values is not None:
-            samples = np.concatenate(samples)
-            samples = self.comm.par_combine_object(samples, op="cat", datatype="array")
-        if rescale:
-            mi = np.min(verts, axis=0)
-            ma = np.max(verts, axis=0)
-            verts = (verts - mi) / (ma - mi).max()
-        if filename is not None and self.comm.rank == 0:
-            if hasattr(filename, "write"):
-                f = filename
-            else:
-                f = open(filename, "w")
-            for v1 in verts:
-                f.write("v %0.16e %0.16e %0.16e\n" % (v1[0], v1[1], v1[2]))
-            for i in range(len(verts) // 3):
-                f.write(f"f {i * 3 + 1} {i * 3 + 2} {i * 3 + 3}\n")
-            if not hasattr(filename, "write"):
-                f.close()
-        if sample_values is not None:
-            return verts, samples
-        return verts
-
-    def _extract_isocontours_from_grid(
-        self, grid, mask, field, value, sample_values=None
-    ):
-        vc_fields = [field]
-        if sample_values is not None:
-            vc_fields.append(sample_values)
-
-        vc_data = grid.get_vertex_centered_data(vc_fields, no_ghost=False)
-        try:
-            svals = vc_data[sample_values]
-        except KeyError:
-            svals = None
-
-        my_verts = march_cubes_grid(
-            value, vc_data[field], mask, grid.LeftEdge, grid.dds, svals
-        )
-        return my_verts
-
-    def calculate_isocontour_flux(
-        self, field, value, field_x, field_y, field_z, fluxing_field=None
-    ):
-        r"""This identifies isocontours on a cell-by-cell basis, with no
-        consideration of global connectedness, and calculates the flux over
-        those contours.
-
-        This function will conduct `marching cubes
-        <https://en.wikipedia.org/wiki/Marching_cubes>`_ on all the cells in a
-        given data container (grid-by-grid), and then for each identified
-        triangular segment of an isocontour in a given cell, calculate the
-        gradient (i.e., normal) in the isocontoured field, interpolate the local
-        value of the "fluxing" field, the area of the triangle, and then return:
-
-        area * local_flux_value * (n dot v)
-
-        Where area, local_value, and the vector v are interpolated at the barycenter
-        (weighted by the vertex values) of the triangle.  Note that this
-        specifically allows for the field fluxing across the surface to be
-        *different* from the field being contoured.  If the fluxing_field is
-        not specified, it is assumed to be 1.0 everywhere, and the raw flux
-        with no local-weighting is returned.
-
-        Additionally, the returned flux is defined as flux *into* the surface,
-        not flux *out of* the surface.
-
-        Parameters
-        ----------
-        field : string
-            Any field that can be obtained in a data object.  This is the field
-            which will be isocontoured and used as the "local_value" in the
-            flux equation.
-        value : float
-            The value at which the isocontour should be calculated.
-        field_x : string
-            The x-component field
-        field_y : string
-            The y-component field
-        field_z : string
-            The z-component field
-        fluxing_field : string, optional
-            The field whose passage over the surface is of interest.  If not
-            specified, assumed to be 1.0 everywhere.
-
-        Returns
-        -------
-        flux : float
-            The summed flux.  Note that it is not currently scaled; this is
-            simply the code-unit area times the fields.
-
-        Examples
-        --------
-        This will create a data object, find a nice value in the center, and
-        calculate the metal flux over it.
-
-        >>> dd = ds.all_data()
-        >>> rho = dd.quantities["WeightedAverageQuantity"](
-        ...     "Density", weight="CellMassMsun")
-        >>> flux = dd.calculate_isocontour_flux("Density", rho,
-        ...     "velocity_x", "velocity_y", "velocity_z", "Metal_Density")
-        """
-        flux = 0.0
-        for block, mask in self.blocks:
-            flux += self._calculate_flux_in_grid(
-                block, mask, field, value, field_x, field_y, field_z, fluxing_field
-            )
-        flux = self.comm.mpi_allreduce(flux, op="sum")
-        return flux
-
-    def _calculate_flux_in_grid(
-        self, grid, mask, field, value, field_x, field_y, field_z, fluxing_field=None
-    ):
-
-        vc_fields = [field, field_x, field_y, field_z]
-        if fluxing_field is not None:
-            vc_fields.append(fluxing_field)
-
-        vc_data = grid.get_vertex_centered_data(vc_fields)
-
-        if fluxing_field is None:
-            ff = np.ones_like(vc_data[field], dtype="float64")
-        else:
-            ff = vc_data[fluxing_field]
-
-        return march_cubes_grid_flux(
-            value,
-            vc_data[field],
-            vc_data[field_x],
-            vc_data[field_y],
-            vc_data[field_z],
-            ff,
-            mask,
-            grid.LeftEdge,
-            grid.dds,
-        )
-
-    def extract_connected_sets(
-        self, field, num_levels, min_val, max_val, log_space=True, cumulative=True
-    ):
-        """
-        This function will create a set of contour objects, defined
-        by having connected cell structures, which can then be
-        studied and used to 'paint' their source grids, thus enabling
-        them to be plotted.
-
-        Note that this function *can* return a connected set object that has no
-        member values.
-        """
-        if log_space:
-            cons = np.logspace(np.log10(min_val), np.log10(max_val), num_levels + 1)
-        else:
-            cons = np.linspace(min_val, max_val, num_levels + 1)
-        contours = {}
-        for level in range(num_levels):
-            contours[level] = {}
-            if cumulative:
-                mv = max_val
-            else:
-                mv = cons[level + 1]
-            from yt.data_objects.level_sets.api import identify_contours
-            from yt.data_objects.level_sets.clump_handling import add_contour_field
-
-            nj, cids = identify_contours(self, field, cons[level], mv)
-            unique_contours = set([])
-            for sl_list in cids.values():
-                for _sl, ff in sl_list:
-                    unique_contours.update(np.unique(ff))
-            contour_key = uuid.uuid4().hex
-            # In case we're a cut region already...
-            base_object = getattr(self, "base_object", self)
-            add_contour_field(base_object.ds, contour_key)
-            for cid in sorted(unique_contours):
-                if cid == -1:
-                    continue
-                contours[level][cid] = base_object.cut_region(
-                    [f"obj['contours_{contour_key}'] == {cid}"],
-                    {f"contour_slices_{contour_key}": cids},
-                )
-        return cons, contours
-
-    def _get_bbox(self):
-        """
-        Return the bounding box for this data container.
-        This generic version will return the bounds of the entire domain.
-        """
-        return self.ds.domain_left_edge, self.ds.domain_right_edge
-
-    def get_bbox(self):
-        """
-        Return the bounding box for this data container.
-        """
-        if self.ds.geometry != "cartesian":
-            raise NotImplementedError(
-                "get_bbox is currently only implemented " "for cartesian geometries!"
-            )
-        le, re = self._get_bbox()
-        le.convert_to_units("code_length")
-        re.convert_to_units("code_length")
-        return le, re
-
-    def volume(self):
-        """
-        Return the volume of the data container.
-        This is found by adding up the volume of the cells with centers
-        in the container, rather than using the geometric shape of
-        the container, so this may vary very slightly
-        from what might be expected from the geometric volume.
-        """
-        return self.quantities.total_quantity(("index", "cell_volume"))
-
-
-class YTBooleanContainer(YTSelectionContainer3D):
-    """
-    This is a boolean operation, accepting AND, OR, XOR, and NOT for combining
-    multiple data objects.
-
-    This object is not designed to be created directly; it is designed to be
-    created implicitly by using one of the bitwise operations (&, \|, ^, \~) on
-    one or two other data objects.  These correspond to the appropriate boolean
-    operations, and the resultant object can be nested.
-
-    Parameters
-    ----------
-    op : string
-        Can be AND, OR, XOR, NOT or NEG.
-    dobj1 : YTSelectionContainer
-        The first selection object
-    dobj2 : YTSelectionContainer
-        The second object
-
-    Examples
-    --------
-
-    >>> import yt
-    >>> ds = yt.load("IsolatedGalaxy/galaxy0030/galaxy0030")
-    >>> sp = ds.sphere("c", 0.1)
-    >>> dd = ds.r[:,:,:]
-    >>> new_obj = sp ^ dd
-    >>> print(new_obj.sum("cell_volume"), dd.sum("cell_volume") -
-    ...    sp.sum("cell_volume"))
-    """
-
-    _type_name = "bool"
-    _con_args = ("op", "dobj1", "dobj2")
-
-    def __init__(
-        self, op, dobj1, dobj2, ds=None, field_parameters=None, data_source=None
-    ):
-        YTSelectionContainer3D.__init__(self, None, ds, field_parameters, data_source)
-        self.op = op.upper()
-        self.dobj1 = dobj1
-        self.dobj2 = dobj2
-        name = f"Boolean{self.op}Selector"
-        sel_cls = getattr(yt.geometry.selection_routines, name)
-        self._selector = sel_cls(self)
-
-    def _get_bbox(self):
-        le1, re1 = self.dobj1._get_bbox()
-        if self.op == "NOT":
-            return le1, re1
-        else:
-            le2, re2 = self.dobj2._get_bbox()
-            return np.minimum(le1, le2), np.maximum(re1, re2)
-
-
->>>>>>> bf48b6ee
 # Many of these items are set up specifically to ensure that
 # we are not breaking old pickle files.  This means we must only call the
 # _reconstruct_object and that we cannot mandate any additional arguments to
