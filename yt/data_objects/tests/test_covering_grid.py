--- conflicted
+++ resolved
@@ -15,8 +15,6 @@
 
 from yt.units import kpc
 
-from yt.units import kpc
-
 def setup():
     from yt.config import ytcfg
     ytcfg["yt","__withintesting"] = "True"
@@ -29,7 +27,7 @@
         for nprocs in [1, 2, 4, 8]:
             ds = fake_random_ds(16, nprocs = nprocs)
             axis_name = ds.coordinates.axis_name
-            dn = ds.refine_by**level 
+            dn = ds.refine_by**level
             cg = ds.covering_grid(level, [0.0, 0.0, 0.0],
                     dn * ds.domain_dimensions)
             # Test coordinate generation
@@ -106,7 +104,7 @@
     for level in [0, 1, 2]:
         ds = fake_random_ds(16, fields=["density", "temperature",
                                         "thermal_energy"])
-        dn = ds.refine_by**level 
+        dn = ds.refine_by**level
         rcg = ds.covering_grid(level, [0.0, 0.0, 0.0],
                 dn * ds.domain_dimensions)
         _run_tests(rcg)
@@ -127,7 +125,7 @@
     for level in [0, 1, 2]:
         for nprocs in [1, 2, 4, 8]:
             ds = fake_random_ds(16, nprocs = nprocs)
-            dn = ds.refine_by**level 
+            dn = ds.refine_by**level
             cg = ds.smoothed_covering_grid(level, [0.0, 0.0, 0.0],
                     dn * ds.domain_dimensions)
             assert_equal(cg["ones"].max(), 1.0)
@@ -220,7 +218,6 @@
                                dims=[32, 32, 32])
     galgas['tracerf']
 
-<<<<<<< HEAD
 def test_arbitrary_field_parameters():
     def _test_field(field, data):
         par = data.get_field_parameter('test_parameter')
@@ -236,8 +233,6 @@
     agrid.set_field_parameter('test_parameter', 2)
     assert_array_equal(2*agrid['all', 'particle_mass'], agrid['all', 'test_field'])
 
-=======
->>>>>>> 1dbe1593
 def test_arbitrary_grid_edge():
     # Tests bug fix for issue #2087
     # Regardless of how left_edge and right_edge are passed, the result should be
