from yt.testing import *
from yt.utilities.units import Unit
import os
import tempfile

def setup():
    from yt.config import ytcfg
    ytcfg["yt","__withintesting"] = "True"

def teardown_func(fns):
    for fn in fns:
        try:
            os.remove(fn)
        except OSError:
            pass

def test_cutting_plane():
    for nprocs in [8, 1]:
        # We want to test both 1 proc and 8 procs, to make sure that
        # parallelism isn't broken
        pf = fake_random_pf(64, nprocs = nprocs)
        dims = pf.domain_dimensions
        center = [0.5,0.5,0.5]
        normal = [1,1,1]
        fns = []
        cut = pf.h.cutting(normal, center)
        yield assert_equal, cut["ones"].sum(), cut["ones"].size
        yield assert_equal, cut["ones"].min(), 1.0
        yield assert_equal, cut["ones"].max(), 1.0
        pw = cut.to_pw()
        tmpfd, tmpname = tempfile.mkstemp(suffix='.png')
        os.close(tmpfd)
        fns += pw.save(name=tmpname)
        frb = cut.to_frb((1.0,'unitary'), 64)
<<<<<<< HEAD
        for cut_field in ['ones', 'density']:
=======
        for cut_field in ['Ones', 'Density']:
            fi = pf._get_field_info("unknown", cut_field)
>>>>>>> a9df89e6
            yield assert_equal, frb[cut_field].info['data_source'], \
                cut.__str__()
            yield assert_equal, frb[cut_field].info['axis'], \
                4
            yield assert_equal, frb[cut_field].info['field'], \
                cut_field
<<<<<<< HEAD
            yield assert_equal, frb[cut_field].units, \
                Unit(pf._get_field_info("unknown", cut_field).units)
=======
            yield assert_equal, frb[cut_field].info['units'], \
                fi.get_units()
>>>>>>> a9df89e6
            yield assert_equal, frb[cut_field].info['xlim'], \
                frb.bounds[:2]
            yield assert_equal, frb[cut_field].info['ylim'], \
                frb.bounds[2:]
            yield assert_equal, frb[cut_field].info['length_to_cm'], \
                pf.length_unit.in_cgs()
            yield assert_equal, frb[cut_field].info['center'], \
                cut.center
        teardown_func(fns)<|MERGE_RESOLUTION|>--- conflicted
+++ resolved
@@ -32,25 +32,16 @@
         os.close(tmpfd)
         fns += pw.save(name=tmpname)
         frb = cut.to_frb((1.0,'unitary'), 64)
-<<<<<<< HEAD
         for cut_field in ['ones', 'density']:
-=======
-        for cut_field in ['Ones', 'Density']:
             fi = pf._get_field_info("unknown", cut_field)
->>>>>>> a9df89e6
             yield assert_equal, frb[cut_field].info['data_source'], \
                 cut.__str__()
             yield assert_equal, frb[cut_field].info['axis'], \
                 4
             yield assert_equal, frb[cut_field].info['field'], \
                 cut_field
-<<<<<<< HEAD
             yield assert_equal, frb[cut_field].units, \
-                Unit(pf._get_field_info("unknown", cut_field).units)
-=======
-            yield assert_equal, frb[cut_field].info['units'], \
-                fi.get_units()
->>>>>>> a9df89e6
+                Unit(fi.units)
             yield assert_equal, frb[cut_field].info['xlim'], \
                 frb.bounds[:2]
             yield assert_equal, frb[cut_field].info['ylim'], \
