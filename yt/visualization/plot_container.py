--- conflicted
+++ resolved
@@ -842,13 +842,8 @@
 
         """
         if color is None:
-<<<<<<< HEAD
-            cmap = self._colormaps[actual_field]
+            cmap = self._colormaps[field]
             if isinstance(cmap, str):
-=======
-            cmap = self._colormaps[field]
-            if isinstance(cmap, string_types):
->>>>>>> e890856a
                 try:
                     cmap = yt_colormaps[cmap]
                 except KeyError:
