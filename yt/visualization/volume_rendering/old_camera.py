"""
Import the components of the volume rendering extension



"""

#-----------------------------------------------------------------------------
# Copyright (c) 2013, yt Development Team.
#
# Distributed under the terms of the Modified BSD License.
#
# The full license is in the file COPYING.txt, distributed with this software.
#-----------------------------------------------------------------------------

from yt.extern.six.moves import builtins
import numpy as np

from yt.funcs import \
    iterable, mylog, get_pbar, \
    get_num_threads, ensure_numpy_array
from yt.units.yt_array import YTArray
from yt.utilities.exceptions import YTNotInsideNotebook
from copy import deepcopy

from .transfer_functions import ProjectionTransferFunction

from yt.utilities.lib.grid_traversal import \
    arr_fisheye_vectors, \
    PartitionedGrid, ProjectionSampler, VolumeRenderSampler, \
    LightSourceRenderSampler, InterpolatedProjectionSampler
from yt.utilities.lib.misc_utilities import \
    lines

from yt.utilities.math_utils import get_rotation_matrix
from yt.utilities.orientation import Orientation
from yt.data_objects.api import ImageArray
from yt.visualization.image_writer import write_bitmap, write_image, apply_colormap
from yt.data_objects.data_containers import data_object_registry
from yt.utilities.parallel_tools.parallel_analysis_interface import \
    ParallelAnalysisInterface, parallel_objects
from yt.utilities.amr_kdtree.api import AMRKDTree
from yt.visualization.volume_rendering.blenders import enhance_rgba

def get_corners(le, re):
    return np.array([
      [le[0], le[1], le[2]],
      [re[0], le[1], le[2]],
      [re[0], re[1], le[2]],
      [le[0], re[1], le[2]],
      [le[0], le[1], re[2]],
      [re[0], le[1], re[2]],
      [re[0], re[1], re[2]],
      [le[0], re[1], re[2]],
    ], dtype='float64')

class Camera(ParallelAnalysisInterface):
    r"""A viewpoint into a volume, for volume rendering.

    The camera represents the eye of an observer, which will be used to
    generate ray-cast volume renderings of the domain.

    Parameters
    ----------
    center : array_like
        The current "center" of the view port -- the focal point for the
        camera.
    normal_vector : array_like
        The vector between the camera position and the center.
    width : float or list of floats
        The current width of the image.  If a single float, the volume is
        cubical, but if not, it is left/right, top/bottom, front/back.
    resolution : int or list of ints
        The number of pixels in each direction.
    transfer_function : `yt.visualization.volume_rendering.TransferFunction`
        The transfer function used to map values to colors in an image.  If
        not specified, defaults to a ProjectionTransferFunction.
    north_vector : array_like, optional
        The 'up' direction for the plane of rays.  If not specific, calculated
        automatically.
    steady_north : bool, optional
        Boolean to control whether to normalize the north_vector
        by subtracting off the dot product of it and the normal
        vector.  Makes it easier to do rotations along a single
        axis.  If north_vector is specified, is switched to
        True. Default: False
    volume : `yt.extensions.volume_rendering.AMRKDTree`, optional
        The volume to ray cast through.  Can be specified for finer-grained
        control, but otherwise will be automatically generated.
    fields : list of fields, optional
        This is the list of fields we want to volume render; defaults to
        Density.
    log_fields : list of bool, optional
        Whether we should take the log of the fields before supplying them to
        the volume rendering mechanism.
    sub_samples : int, optional
        The number of samples to take inside every cell per ray.
    ds : `~yt.data_objects.api.Dataset`
        For now, this is a require parameter!  But in the future it will become
        optional.  This is the dataset to volume render.
    use_kd: bool, optional
        Specifies whether or not to use a kd-Tree framework for
        the Homogenized Volume and ray-casting.  Default to True.
    max_level: int, optional
        Specifies the maximum level to be rendered.  Also
        specifies the maximum level used in the kd-Tree
        construction.  Defaults to None (all levels), and only
        applies if use_kd=True.
    no_ghost: bool, optional
        Optimization option.  If True, homogenized bricks will
        extrapolate out from grid instead of interpolating from
        ghost zones that have to first be calculated.  This can
        lead to large speed improvements, but at a loss of
        accuracy/smoothness in resulting image.  The effects are
        less notable when the transfer function is smooth and
        broad. Default: True
    data_source: data container, optional
        Optionally specify an arbitrary data source to the volume rendering.
        All cells not included in the data source will be ignored during ray
        casting. By default this will get set to ds.all_data().

    Examples
    --------

    >>> from yt.mods import *
    >>> import yt.visualization.volume_rendering.api as vr

    >>> ds = load('DD1701') # Load a dataset
    >>> c = [0.5]*3 # Center
    >>> L = [1.0,1.0,1.0] # Viewpoint
    >>> W = np.sqrt(3) # Width
    >>> N = 1024 # Pixels (1024^2)

    # Get density min, max
    >>> mi, ma = ds.all_data().quantities['Extrema']('Density')[0]
    >>> mi, ma = np.log10(mi), np.log10(ma)

    # Construct transfer function
    >>> tf = vr.ColorTransferFunction((mi-2, ma+2))
    # Sample transfer function with 5 gaussians.  Use new col_bounds keyword.
    >>> tf.add_layers(5,w=0.05, col_bounds = (mi+1,ma), colormap='spectral')
    
    # Create the camera object
    >>> cam = vr.Camera(c, L, W, (N,N), transfer_function=tf, ds=ds)
    
    # Ray cast, and save the image.
    >>> image = cam.snapshot(fn='my_rendering.png')

    """
    _sampler_object = VolumeRenderSampler
    _pylab = None
    _tf_figure = None
    _render_figure = None
    def __init__(self, center, normal_vector, width,
                 resolution, transfer_function = None,
                 north_vector = None, steady_north=False,
                 volume = None, fields = None,
                 log_fields = None,
                 sub_samples = 5, ds = None,
                 min_level=None, max_level=None, no_ghost=True,
                 data_source=None,
                 use_light=False):
        ParallelAnalysisInterface.__init__(self)
        if ds is not None: self.ds = ds
        if not iterable(resolution):
            resolution = (resolution, resolution)
        self.resolution = resolution
        self.sub_samples = sub_samples
        self.rotation_vector = north_vector
        if iterable(width) and len(width) > 1 and isinstance(width[1], str):
            width = self.ds.quan(width[0], input_units=width[1])
            # Now convert back to code length for subsequent manipulation
            width = width.in_units("code_length").value
        if not iterable(width):
            width = (width, width, width) # left/right, top/bottom, front/back 
        if not isinstance(width, YTArray):
            width = self.ds.arr(width, input_units="code_length")
        if not isinstance(center, YTArray):
            center = self.ds.arr(center, input_units="code_length")
        # Ensure that width and center are in the same units
        # Cf. https://bitbucket.org/yt_analysis/yt/issue/1080
        width.convert_to_units("code_length")
        center.convert_to_units("code_length")
        self.orienter = Orientation(normal_vector, north_vector=north_vector, steady_north=steady_north)
        if not steady_north:
            self.rotation_vector = self.orienter.unit_vectors[1]
        self._setup_box_properties(width, center, self.orienter.unit_vectors)
        if fields is None: fields = ["density"]
        self.fields = fields
        if transfer_function is None:
            transfer_function = ProjectionTransferFunction()
        self.transfer_function = transfer_function
        self.log_fields = log_fields
        dd = self.ds.all_data()
        efields = dd._determine_fields(self.fields)
        if self.log_fields is None:
            self.log_fields = [self.ds._get_field_info(*f).take_log for f in efields]
        self.no_ghost = no_ghost
        self.use_light = use_light
        self.light_dir = None
        self.light_rgba = None
        if self.no_ghost:
            mylog.info('Warning: no_ghost is currently True (default). This may lead to artifacts at grid boundaries.')

        if data_source is None:
            data_source = self.ds.all_data()
        self.data_source = data_source

        if volume is None:
            volume = AMRKDTree(self.ds, min_level=min_level, 
                               max_level=max_level, data_source=self.data_source)
        self.volume = volume        

    def _setup_box_properties(self, width, center, unit_vectors):
        self.width = width
        self.center = center
        self.box_vectors = YTArray([unit_vectors[0]*width[0],
                                    unit_vectors[1]*width[1],
                                    unit_vectors[2]*width[2]])
        self.origin = center - 0.5*width.dot(YTArray(unit_vectors, ""))
        self.back_center =  center - 0.5*width[2]*unit_vectors[2]
        self.front_center = center + 0.5*width[2]*unit_vectors[2]         

    def update_view_from_matrix(self, mat):
        pass

    def project_to_plane(self, pos, res=None):
        if res is None: 
            res = self.resolution
        dx = np.dot(pos - self.origin, self.orienter.unit_vectors[1])
        dy = np.dot(pos - self.origin, self.orienter.unit_vectors[0])
        dz = np.dot(pos - self.center, self.orienter.unit_vectors[2])
        # Transpose into image coords.
        py = (res[0]*(dx/self.width[0])).astype('int')
        px = (res[1]*(dy/self.width[1])).astype('int')
        return px, py, dz

    def draw_grids(self, im, alpha=0.3, cmap='algae', min_level=None, 
                   max_level=None):
        r"""Draws Grids on an existing volume rendering.

        By mapping grid level to a color, draws edges of grids on 
        a volume rendering using the camera orientation.

        Parameters
        ----------
        im: Numpy ndarray
            Existing image that has the same resolution as the Camera, 
            which will be painted by grid lines.
        alpha : float, optional
            The alpha value for the grids being drawn.  Used to control
            how bright the grid lines are with respect to the image.
            Default : 0.3
        cmap : string, optional
            Colormap to be used mapping grid levels to colors.
        min_level, max_level : int, optional
            Optional parameters to specify the min and max level grid boxes 
            to overplot on the image.  
        
        Returns
        -------
        None

        Examples
        --------
        >>> im = cam.snapshot() 
        >>> cam.add_grids(im)
        >>> write_bitmap(im, 'render_with_grids.png')

        """
        region = self.data_source
        corners = []
        levels = []
        for block, mask in region.blocks:
            block_corners = np.array([
                    [block.LeftEdge[0], block.LeftEdge[1], block.LeftEdge[2]],
                    [block.RightEdge[0], block.LeftEdge[1], block.LeftEdge[2]],
                    [block.RightEdge[0], block.RightEdge[1], block.LeftEdge[2]],
                    [block.LeftEdge[0], block.RightEdge[1], block.LeftEdge[2]],
                    [block.LeftEdge[0], block.LeftEdge[1], block.RightEdge[2]],
                    [block.RightEdge[0], block.LeftEdge[1], block.RightEdge[2]],
                    [block.RightEdge[0], block.RightEdge[1], block.RightEdge[2]],
                    [block.LeftEdge[0], block.RightEdge[1], block.RightEdge[2]],
                ], dtype='float64')
            corners.append(block_corners)
            levels.append(block.Level)
        corners = np.dstack(corners)
        levels = np.array(levels)

        if max_level is not None:
            subset = levels <= max_level
            levels = levels[subset]
            corners = corners[:,:,subset]
        if min_level is not None:
            subset = levels >= min_level
            levels = levels[subset]
            corners = corners[:,:,subset]
            
        colors = apply_colormap(levels*1.0,
                                color_bounds=[0,self.ds.index.max_level],
                                cmap_name=cmap)[0,:,:]*1.0/255.
        colors[:,3] = alpha

                
        order  = [0, 1, 1, 2, 2, 3, 3, 0]
        order += [4, 5, 5, 6, 6, 7, 7, 4]
        order += [0, 4, 1, 5, 2, 6, 3, 7]
        
        vertices = np.empty([corners.shape[2]*2*12,3])
        vertices = self.ds.arr(vertices, "code_length")
        for i in range(3):
            vertices[:,i] = corners[order,i,...].ravel(order='F')

        px, py, dz = self.project_to_plane(vertices, res=im.shape[:2])
        
        # Must normalize the image
        nim = im.rescale(inline=False)
        enhance_rgba(nim)
        nim.add_background_color('black', inline=True)

        # we flipped it in snapshot to get the orientation correct, so
        # flip the lines
        lines(nim.d, px.d, py.d, colors, 24, flip=1)

        return nim

    def draw_coordinate_vectors(self, im, length=0.05, thickness=1):
        r"""Draws three coordinate vectors in the corner of a rendering.

        Modifies an existing image to have three lines corresponding to the
        coordinate directions colored by {x,y,z} = {r,g,b}.  Currently only
        functional for plane-parallel volume rendering.

        Parameters
        ----------
        im: Numpy ndarray
            Existing image that has the same resolution as the Camera,
            which will be painted by grid lines.
        length: float, optional
            The length of the lines, as a fraction of the image size.
            Default : 0.05
        thickness : int, optional
            Thickness in pixels of the line to be drawn.

        Returns
        -------
        None

        Modifies
        --------
        im: The original image.

        Examples
        --------
        >>> im = cam.snapshot()
        >>> cam.draw_coordinate_vectors(im)
        >>> im.write_png('render_with_grids.png')

        """
        length_pixels = length * self.resolution[0]
        # Put the starting point in the lower left
        px0 = int(length * self.resolution[0])
        # CS coordinates!
        py0 = int((1.0-length) * self.resolution[1])

        alpha = im[:, :, 3].max()
        if alpha == 0.0:
            alpha = 1.0

        coord_vectors = [np.array([length_pixels, 0.0, 0.0]),
                         np.array([0.0, length_pixels, 0.0]),
                         np.array([0.0, 0.0, length_pixels])]
        colors = [np.array([1.0, 0.0, 0.0, alpha]),
                  np.array([0.0, 1.0, 0.0, alpha]),
                  np.array([0.0, 0.0, 1.0, alpha])]

        # we flipped it in snapshot to get the orientation correct, so
        # flip the lines
        for vec, color in zip(coord_vectors, colors):
            dx = int(np.dot(vec, self.orienter.unit_vectors[0]))
            dy = int(np.dot(vec, self.orienter.unit_vectors[1]))
            px = np.array([px0, px0+dx], dtype='int64')
            py = np.array([py0, py0+dy], dtype='int64')
            lines(im.d, px, py, np.array([color, color]), 1, thickness, flip=1)

    def draw_line(self, im, x0, x1, color=None):
        r"""Draws a line on an existing volume rendering.
        Given starting and ending positions x0 and x1, draws a line on 
        a volume rendering using the camera orientation.

        Parameters
        ----------
        im : ImageArray or 2D ndarray
            Existing image that has the same resolution as the Camera, 
            which will be painted by grid lines.
        x0 : YTArray or ndarray
            Starting coordinate.  If passed in as an ndarray,
            assumed to be in code units.
        x1 : YTArray or ndarray
            Ending coordinate, in simulation coordinates.  If passed in as
            an ndarray, assumed to be in code units.
        color : array like, optional
            Color of the line (r, g, b, a). Defaults to white. 

        Returns
        -------
        None

        Examples
        --------
        >>> im = cam.snapshot() 
        >>> cam.draw_line(im, np.array([0.1,0.2,0.3], np.array([0.5,0.6,0.7)))
        >>> write_bitmap(im, 'render_with_line.png')

        """
        if color is None:
            color = np.array([1.0,1.0,1.0,1.0])

        if not hasattr(x0, "units"):
            x0 = self.ds.arr(x0, "code_length")
        if not hasattr(x1, "units"):
            x1 = self.ds.arr(x1, "code_length")

        dx0 = ((x0-self.origin)*self.orienter.unit_vectors[1]).sum()
        dx1 = ((x1-self.origin)*self.orienter.unit_vectors[1]).sum()
        dy0 = ((x0-self.origin)*self.orienter.unit_vectors[0]).sum()
        dy1 = ((x1-self.origin)*self.orienter.unit_vectors[0]).sum()
        py0 = int(self.resolution[0]*(dx0/self.width[0]))
        py1 = int(self.resolution[0]*(dx1/self.width[0]))
        px0 = int(self.resolution[1]*(dy0/self.width[1]))
        px1 = int(self.resolution[1]*(dy1/self.width[1]))
        px = np.array([px0, px1], dtype="int64")
        py = np.array([py0, py1], dtype="int64")
        # we flipped it in snapshot to get the orientation correct, so
        # flip the lines
        lines(im.d, px, py, np.array([color,color]), flip=1)

    def draw_domain(self,im,alpha=0.3):
        r"""Draws domain edges on an existing volume rendering.

        Draws a white wireframe on the domain edges.

        Parameters
        ----------
        im: Numpy ndarray
            Existing image that has the same resolution as the Camera, 
            which will be painted by grid lines.
        alpha : float, optional
            The alpha value for the wireframe being drawn.  Used to control
            how bright the lines are with respect to the image.
            Default : 0.3
        
        Returns
        -------
        nim: Numpy ndarray
            A new image with the domain lines drawn

        Examples
        --------
        >>> im = cam.snapshot() 
        >>> nim = cam.draw_domain(im)
        >>> write_bitmap(nim, 'render_with_domain_boundary.png')

        """
        # Must normalize the image
        nim = im.rescale(inline=False)
        enhance_rgba(nim)
        nim.add_background_color('black', inline=True)
 
        self.draw_box(nim, self.ds.domain_left_edge, self.ds.domain_right_edge,
                        color=np.array([1.0,1.0,1.0,alpha]))
        return nim

    def draw_box(self, im, le, re, color=None):
        r"""Draws a box on an existing volume rendering.

        Draws a box defined by a left and right edge by modifying an
        existing volume rendering

        Parameters
        ----------
        im: Numpy ndarray
            Existing image that has the same resolution as the Camera, 
            which will be painted by grid lines.
        le: Numpy ndarray
            Left corner of the box 
        re : Numpy ndarray
            Right corner of the box 
        color : array like, optional
            Color of the box (r, g, b, a). Defaults to white. 
        
        Returns
        -------
        None

        Examples
        --------
        >>> im = cam.snapshot() 
        >>> cam.draw_box(im, np.array([0.1,0.2,0.3], np.array([0.5,0.6,0.7)))
        >>> write_bitmap(im, 'render_with_box.png')

        """

        if color is None:
            color = np.array([1.0,1.0,1.0,1.0]) 
        corners = get_corners(le,re)
        order  = [0, 1, 1, 2, 2, 3, 3, 0]
        order += [4, 5, 5, 6, 6, 7, 7, 4]
        order += [0, 4, 1, 5, 2, 6, 3, 7]
        
        vertices = np.empty([24,3])
        vertices = self.ds.arr(vertices, "code_length")
        for i in range(3):
            vertices[:,i] = corners[order,i,...].ravel(order='F')

        px, py, dz = self.project_to_plane(vertices, res=im.shape[:2])
       
        # we flipped it in snapshot to get the orientation correct, so
        # flip the lines
        lines(im.d, px.d.astype("int64"), py.d.astype("int64"), color.reshape(1,4), 24, flip=1)

    def look_at(self, new_center, north_vector = None):
        r"""Change the view direction based on a new focal point.

        This will recalculate all the necessary vectors and vector planes to orient
        the image plane so that it points at a new location.

        Parameters
        ----------
        new_center : array_like
            The new "center" of the view port -- the focal point for the
            camera.
        north_vector : array_like, optional
            The "up" direction for the plane of rays.  If not specific,
            calculated automatically.
        """
        normal_vector = self.front_center - new_center
        self.orienter.switch_orientation(normal_vector=normal_vector,
                                         north_vector = north_vector)

    def switch_orientation(self, normal_vector=None, north_vector=None):
        r"""
        Change the view direction based on any of the orientation parameters.

        This will recalculate all the necessary vectors and vector planes
        related to an orientable object.

        Parameters
        ----------
        normal_vector: array_like, optional
            The new looking vector.
        north_vector : array_like, optional
            The 'up' direction for the plane of rays.  If not specific,
            calculated automatically.
        """
        if north_vector is None:
            north_vector = self.north_vector
        if normal_vector is None:
            normal_vector = self.normal_vector
        self.orienter._setup_normalized_vectors(normal_vector, north_vector)

    def switch_view(self, normal_vector=None, width=None, center=None, north_vector=None):
        r"""Change the view based on any of the view parameters.

        This will recalculate the orientation and width based on any of
        normal_vector, width, center, and north_vector.

        Parameters
        ----------
        normal_vector: array_like, optional
            The new looking vector.
        width: float or array of floats, optional
            The new width.  Can be a single value W -> [W,W,W] or an
            array [W1, W2, W3] (left/right, top/bottom, front/back)
        center: array_like, optional
            Specifies the new center.
        north_vector : array_like, optional
            The 'up' direction for the plane of rays.  If not specific,
            calculated automatically.
        """
        if width is None:
            width = self.width
        if not iterable(width):
            width = (width, width, width) # left/right, tom/bottom, front/back 
        self.width = width
        if center is not None:
            self.center = center
        if north_vector is None:
            north_vector = self.orienter.north_vector
        if normal_vector is None:
            normal_vector = self.orienter.normal_vector
        self.switch_orientation(normal_vector = normal_vector,
                                         north_vector = north_vector)
        self._setup_box_properties(width, self.center, self.orienter.unit_vectors)
        
    def new_image(self):
        image = np.zeros((self.resolution[0], self.resolution[1], 4), dtype='float64', order='C')
        return image

    def get_sampler_args(self, image):
        rotp = np.concatenate([self.orienter.inv_mat.ravel('F'), self.back_center.ravel()])
        args = (np.atleast_3d(rotp), np.atleast_3d(self.box_vectors[2]),
                self.back_center,
                (-self.width[0]/2.0, self.width[0]/2.0,
                 -self.width[1]/2.0, self.width[1]/2.0),
                image, self.orienter.unit_vectors[0], self.orienter.unit_vectors[1],
                np.array(self.width, dtype='float64'), self.transfer_function, self.sub_samples)
        return args, {'lens_type': 'plane-parallel'}

    star_trees = None
    def get_sampler(self, args, kwargs):
        if self.star_trees is not None:
            kwargs = {'star_list': self.star_trees}
        if self.use_light:
            if self.light_dir is None:
                self.set_default_light_dir()
            temp_dir = np.empty(3,dtype='float64')
            temp_dir = self.light_dir[0] * self.orienter.unit_vectors[1] + \
                    self.light_dir[1] * self.orienter.unit_vectors[2] + \
                    self.light_dir[2] * self.orienter.unit_vectors[0]
            if self.light_rgba is None:
                self.set_default_light_rgba()
            sampler = LightSourceRenderSampler(*args, light_dir=temp_dir,
                    light_rgba=self.light_rgba, **kwargs)
        else:
            sampler = self._sampler_object(*args, **kwargs)
        return sampler

    def finalize_image(self, image):
        view_pos = self.front_center + self.orienter.unit_vectors[2] * 1.0e6 * self.width[2]
        image = self.volume.reduce_tree_images(image, view_pos)
        if self.transfer_function.grey_opacity is False:
            image[:,:,3]=1.0
        return image

    def _render(self, double_check, num_threads, image, sampler):
        ncells = sum(b.source_mask.size for b in self.volume.bricks)
        pbar = get_pbar("Ray casting", ncells)
        total_cells = 0
        if double_check:
            for brick in self.volume.bricks:
                for data in brick.my_data:
                    if np.any(np.isnan(data)):
                        raise RuntimeError

        view_pos = self.front_center + self.orienter.unit_vectors[2] * 1.0e6 * self.width[2]
        for brick in self.volume.traverse(view_pos):
            sampler(brick, num_threads=num_threads)
            total_cells += brick.source_mask.size
            pbar.update(total_cells)

        pbar.finish()
        image = sampler.aimage
        image = self.finalize_image(image)
        return image

    def show_tf(self):
        if self._pylab is None: 
            import pylab
            self._pylab = pylab
        if self._tf_figure is None:
            self._tf_figure = self._pylab.figure(2)
            self.transfer_function.show(ax=self._tf_figure.axes)
        self._pylab.draw()

    def annotate(self, ax, enhance=True, label_fmt=None):
        ax.get_xaxis().set_visible(False)
        ax.get_xaxis().set_ticks([])
        ax.get_yaxis().set_visible(False)
        ax.get_yaxis().set_ticks([])
        cb = self._pylab.colorbar(ax.images[0], pad=0.0, fraction=0.05, drawedges=True, shrink=0.9)
        label = self.ds._get_field_info(self.fields[0]).get_label()
        if self.log_fields[0]:
            label = r'$\rm{log}\ $' + label
        self.transfer_function.vert_cbar(ax=cb.ax, label=label, label_fmt=label_fmt)

    def show_mpl(self, im, enhance=True, clear_fig=True):
        if self._pylab is None:
            import pylab
            self._pylab = pylab
        if self._render_figure is None:
            self._render_figure = self._pylab.figure(1)
        if clear_fig: self._render_figure.clf()

        if enhance:
            nz = im[im > 0.0]
            nim = im / (nz.mean() + 6.0 * np.std(nz))
            nim[nim > 1.0] = 1.0
            nim[nim < 0.0] = 0.0
            del nz
        else:
            nim = im
        ax = self._pylab.imshow(nim[:,:,:3]/nim[:,:,:3].max(), origin='upper')
        return ax

    def draw(self):
        self._pylab.draw()
    
    def save_annotated(self, fn, image, enhance=True, dpi=100, clear_fig=True, 
                       label_fmt=None):
        """
        Save an image with the transfer function represented as a colorbar.

        Parameters
        ----------
        fn : str
           The output filename
        image : ImageArray
           The image to annotate
        enhance : bool, optional
           Enhance the contrast (default: True)
        dpi : int, optional
           Dots per inch in the output image (default: 100)
        clear_fig : bool, optional
           Reset the figure (through pylab.clf()) before drawing.  Setting 
           this to false can allow us to overlay the image onto an 
           existing figure
        label_fmt : str, optional
           A format specifier (e.g., label_fmt="%.2g") to use in formatting 
           the data values that label the transfer function colorbar. 
        
        """
        image = image.swapaxes(0,1) 
        ax = self.show_mpl(image, enhance=enhance, clear_fig=clear_fig)
        self.annotate(ax.axes, enhance, label_fmt=label_fmt)
        self._pylab.savefig(fn, bbox_inches='tight', facecolor='black', dpi=dpi)
        
    def save_image(self, image, fn=None, clip_ratio=None, transparent=False):
        if self.comm.rank == 0 and fn is not None:
            if transparent:
                image.write_png(fn, clip_ratio=clip_ratio, rescale=True,
                                background=None)
            else:
                image.write_png(fn, clip_ratio=clip_ratio, rescale=True,
                                background='black')

    def initialize_source(self):
        return self.volume.initialize_source(self.fields, self.log_fields,
                                             self.no_ghost)

    def get_information(self):
        info_dict = {'fields':self.fields,
                     'type':self.__class__.__name__,
                     'east_vector':self.orienter.unit_vectors[0],
                     'north_vector':self.orienter.unit_vectors[1],
                     'normal_vector':self.orienter.unit_vectors[2],
                     'width':self.width,
                     'dataset':self.ds.fullpath}
        return info_dict

    def snapshot(self, fn = None, clip_ratio = None, double_check = False,
                 num_threads = 0, transparent=False):
        r"""Ray-cast the camera.

        This method instructs the camera to take a snapshot -- i.e., call the ray
        caster -- based on its current settings.

        Parameters
        ----------
        fn : string, optional
            If supplied, the image will be saved out to this before being
            returned.  Scaling will be to the maximum value.
        clip_ratio : float, optional
            If supplied, the 'max_val' argument to write_bitmap will be handed
            clip_ratio * image.std()
        double_check : bool, optional
            Optionally makes sure that the data contains only valid entries.
            Used for debugging.
        num_threads : int, optional
            If supplied, will use 'num_threads' number of OpenMP threads during
            the rendering.  Defaults to 0, which uses the environment variable
            OMP_NUM_THREADS.
        transparent: bool, optional
            Optionally saves out the 4-channel rgba image, which can appear 
            empty if the alpha channel is low everywhere. Default: False

        Returns
        -------
        image : array
            An (N,M,3) array of the final returned values, in float64 form.
        """
        if num_threads is None:
            num_threads=get_num_threads()
        image = self.new_image()
        args, kwargs = self.get_sampler_args(image)
        sampler = self.get_sampler(args, kwargs)
        self.initialize_source()
        image = ImageArray(self._render(double_check, num_threads, 
                                        image, sampler),
                           info=self.get_information())

        # flip it up/down to handle how the png orientation is done
        image = image[:,::-1,:]
        self.save_image(image, fn=fn, clip_ratio=clip_ratio, 
                       transparent=transparent)
        return image

    def show(self, clip_ratio = None):
        r"""This will take a snapshot and display the resultant image in the
        IPython notebook.

        If yt is being run from within an IPython session, and it is able to
        determine this, this function will snapshot and send the resultant
        image to the IPython notebook for display.

        If yt can't determine if it's inside an IPython session, it will raise
        YTNotInsideNotebook.

        Parameters
        ----------
        clip_ratio : float, optional
            If supplied, the 'max_val' argument to write_bitmap will be handed
            clip_ratio * image.std()

        Examples
        --------

        >>> cam.show()

        """
        if "__IPYTHON__" in dir(builtins):
            from IPython.core.displaypub import publish_display_data
            image = self.snapshot()[:,:,:3]
            if clip_ratio is not None: clip_ratio *= image.std()
            data = write_bitmap(image, None, clip_ratio)
            publish_display_data(
                data={'image/png': data},
                source='yt.visualization.volume_rendering.camera.Camera',
            )
        else:
            raise YTNotInsideNotebook


    def set_default_light_dir(self):
        self.light_dir = [1.,1.,1.]

    def set_default_light_rgba(self):
        self.light_rgba = [1.,1.,1.,1.]

    def zoom(self, factor):
        r"""Change the distance to the focal point.

        This will zoom the camera in by some `factor` toward the focal point,
        along the current view direction, modifying the left/right and up/down
        extents as well.

        Parameters
        ----------
        factor : float
            The factor by which to reduce the distance to the focal point.


        Notes
        -----

        You will need to call snapshot() again to get a new image.

        """
        self.width /= factor
        self._setup_box_properties(self.width, self.center, self.orienter.unit_vectors)

    def zoomin(self, final, n_steps, clip_ratio = None):
        r"""Loop over a zoomin and return snapshots along the way.

        This will yield `n_steps` snapshots until the current view has been
        zooming in to a final factor of `final`.

        Parameters
        ----------
        final : float
            The zoom factor, with respect to current, desired at the end of the
            sequence.
        n_steps : int
            The number of zoom snapshots to make.
        clip_ratio : float, optional
            If supplied, the 'max_val' argument to write_bitmap will be handed
            clip_ratio * image.std()


        Examples
        --------

        >>> for i, snapshot in enumerate(cam.zoomin(100.0, 10)):
        ...     iw.write_bitmap(snapshot, "zoom_%04i.png" % i)
        """
        f = final**(1.0/n_steps)
        for i in range(n_steps):
            self.zoom(f)
            yield self.snapshot(clip_ratio = clip_ratio)

    def move_to(self, final, n_steps, final_width=None, exponential=False, clip_ratio = None):
        r"""Loop over a look_at

        This will yield `n_steps` snapshots until the current view has been
        moved to a final center of `final` with a final width of final_width.

        Parameters
        ----------
        final : array_like
            The final center to move to after `n_steps`
        n_steps : int
            The number of look_at snapshots to make.
        final_width: float or array_like, optional
            Specifies the final width after `n_steps`.  Useful for
            moving and zooming at the same time.
        exponential : boolean
            Specifies whether the move/zoom transition follows an
            exponential path toward the destination or linear
        clip_ratio : float, optional
            If supplied, the 'max_val' argument to write_bitmap will be handed
            clip_ratio * image.std()
            
        Examples
        --------

        >>> for i, snapshot in enumerate(cam.move_to([0.2,0.3,0.6], 10)):
        ...     iw.write_bitmap(snapshot, "move_%04i.png" % i)
        """
        dW = None
        if not isinstance(final, YTArray):
            final = self.ds.arr(final, input_units = "code_length")
        if exponential:
            if final_width is not None:
                if not iterable(final_width):
                    final_width = [final_width, final_width, final_width] 
                if not isinstance(final_width, YTArray):
                    final_width = self.ds.arr(final_width, input_units="code_length")
                    # left/right, top/bottom, front/back 
                if (self.center == 0.0).all():
                    self.center += (final - self.center) / (10. * n_steps)
                final_zoom = final_width/self.width
                dW = final_zoom**(1.0/n_steps)
            else:
                dW = self.ds.arr([1.0,1.0,1.0], "code_length")
            position_diff = final/self.center
            dx = position_diff**(1.0/n_steps)
        else:
            if final_width is not None:
                if not iterable(final_width):
                    final_width = [final_width, final_width, final_width] 
                if not isinstance(final_width, YTArray):
                    final_width = self.ds.arr(final_width, input_units="code_length")
                    # left/right, top/bottom, front/back
                dW = (1.0*final_width-self.width)/n_steps
            else:
                dW = self.ds.arr([0.0,0.0,0.0], "code_length")
            dx = (final-self.center)*1.0/n_steps
        for i in range(n_steps):
            if exponential:
                self.switch_view(center=self.center*dx, width=self.width*dW)
            else:
                self.switch_view(center=self.center+dx, width=self.width+dW)
            yield self.snapshot(clip_ratio = clip_ratio)

    def rotate(self, theta, rot_vector=None):
        r"""Rotate by a given angle

        Rotate the view.  If `rot_vector` is None, rotation will occur
        around the `north_vector`.

        Parameters
        ----------
        theta : float, in radians
             Angle (in radians) by which to rotate the view.
        rot_vector  : array_like, optional
            Specify the rotation vector around which rotation will
            occur.  Defaults to None, which sets rotation around
            `north_vector`

        Examples
        --------

        >>> cam.rotate(np.pi/4)
        """
        rotate_all = rot_vector is not None
        if rot_vector is None:
            rot_vector = self.rotation_vector
        else:
            rot_vector = ensure_numpy_array(rot_vector)
            rot_vector = rot_vector/np.linalg.norm(rot_vector)
          
        R = get_rotation_matrix(theta, rot_vector)

        normal_vector = self.front_center-self.center
        normal_vector = normal_vector/np.sqrt((normal_vector**2).sum())

        if rotate_all:
            self.switch_view(
                normal_vector=np.dot(R, normal_vector),
                north_vector=np.dot(R, self.orienter.unit_vectors[1]))
        else:
            self.switch_view(normal_vector=np.dot(R, normal_vector))


    def pitch(self, theta):
        r"""Rotate by a given angle about the horizontal axis

        Pitch the view.

        Parameters
        ----------
        theta : float, in radians
             Angle (in radians) by which to pitch the view.

        Examples
        --------

        >>> cam.pitch(np.pi/4)
        """
        rot_vector = self.orienter.unit_vectors[0]
        R = get_rotation_matrix(theta, rot_vector)
        self.switch_view(
                normal_vector=np.dot(R, self.orienter.unit_vectors[2]),
                north_vector=np.dot(R, self.orienter.unit_vectors[1]))
        if self.orienter.steady_north:
            self.orienter.north_vector = self.orienter.unit_vectors[1]
 
    def yaw(self, theta):
        r"""Rotate by a given angle about the vertical axis

        Yaw the view.

        Parameters
        ----------
        theta : float, in radians
             Angle (in radians) by which to yaw the view.

        Examples
        --------

        >>> cam.yaw(np.pi/4)
        """
        rot_vector = self.orienter.unit_vectors[1]
        R = get_rotation_matrix(theta, rot_vector)
        self.switch_view(
                normal_vector=np.dot(R, self.orienter.unit_vectors[2]))
 
    def roll(self, theta):
        r"""Rotate by a given angle about the view normal axis

        Roll the view.

        Parameters
        ----------
        theta : float, in radians
             Angle (in radians) by which to roll the view.

        Examples
        --------

        >>> cam.roll(np.pi/4)
        """
        rot_vector = self.orienter.unit_vectors[2]
        R = get_rotation_matrix(theta, rot_vector)
        self.switch_view(
                normal_vector=np.dot(R, self.orienter.unit_vectors[2]),
                north_vector=np.dot(R, self.orienter.unit_vectors[1]))
        if self.orienter.steady_north:
            self.orienter.north_vector = np.dot(R, self.orienter.north_vector)

    def rotation(self, theta, n_steps, rot_vector=None, clip_ratio = None):
        r"""Loop over rotate, creating a rotation

        This will yield `n_steps` snapshots until the current view has been
        rotated by an angle `theta`

        Parameters
        ----------
        theta : float, in radians
            Angle (in radians) by which to rotate the view.
        n_steps : int
            The number of look_at snapshots to make.
        rot_vector  : array_like, optional
            Specify the rotation vector around which rotation will
            occur.  Defaults to None, which sets rotation around the
            original `north_vector`
        clip_ratio : float, optional
            If supplied, the 'max_val' argument to write_bitmap will be handed
            clip_ratio * image.std()

        Examples
        --------

        >>> for i, snapshot in enumerate(cam.rotation(np.pi, 10)):
        ...     iw.write_bitmap(snapshot, 'rotation_%04i.png' % i)
        """

        dtheta = (1.0*theta)/n_steps
        for i in range(n_steps):
            self.rotate(dtheta, rot_vector=rot_vector)
            yield self.snapshot(clip_ratio = clip_ratio)

data_object_registry["camera"] = Camera

class InteractiveCamera(Camera):
    frames = []

    def snapshot(self, fn = None, clip_ratio = None):
        import matplotlib.pylab as pylab
        pylab.figure(2)
        self.transfer_function.show()
        pylab.draw()
        im = Camera.snapshot(self, fn, clip_ratio)
        pylab.figure(1)
        pylab.imshow(im / im.max())
        pylab.draw()
        self.frames.append(im)

    def rotation(self, theta, n_steps, rot_vector=None):
        for frame in Camera.rotation(self, theta, n_steps, rot_vector):
            if frame is not None:
                self.frames.append(frame)

    def zoomin(self, final, n_steps):
        for frame in Camera.zoomin(self, final, n_steps):
            if frame is not None:
                self.frames.append(frame)

    def clear_frames(self):
        del self.frames
        self.frames = []

    def save(self,fn):
        self._pylab.savefig(fn, bbox_inches='tight', facecolor='black')

    def save_frames(self, basename, clip_ratio=None):
        for i, frame in enumerate(self.frames):
            fn = basename + '_%04i.png'%i
            if clip_ratio is not None:
                write_bitmap(frame, fn, clip_ratio*frame.std())
            else:
                write_bitmap(frame, fn)

data_object_registry["interactive_camera"] = InteractiveCamera

class PerspectiveCamera(Camera):
    r"""A viewpoint into a volume, for perspective volume rendering.

    The camera represents the eye of an observer, which will be used to
    generate ray-cast volume renderings of the domain. The rays start from
    the camera and end on the image plane, which generates a perspective
    view.

    Note: at the moment, this results in a left-handed coordinate
    system view

    Parameters
    ----------
    center : array_like
        The location of the camera
    normal_vector : array_like
        The vector from the camera position to the center of the image plane
    width : float or list of floats
        width[0] and width[1] give the width and height of the image plane, and
        width[2] gives the depth of the image plane (distance between the camera
        and the center of the image plane).
        The view angles thus become:
        2 * arctan(0.5 * width[0] / width[2]) in horizontal direction
        2 * arctan(0.5 * width[1] / width[2]) in vertical direction
    (The following parameters are identical with the definitions in Camera class)
    resolution : int or list of ints
        The number of pixels in each direction.
    transfer_function : `yt.visualization.volume_rendering.TransferFunction`
        The transfer function used to map values to colors in an image.  If
        not specified, defaults to a ProjectionTransferFunction.
    north_vector : array_like, optional
        The 'up' direction for the plane of rays.  If not specific, calculated
        automatically.
    steady_north : bool, optional
        Boolean to control whether to normalize the north_vector
        by subtracting off the dot product of it and the normal
        vector.  Makes it easier to do rotations along a single
        axis.  If north_vector is specified, is switched to
        True. Default: False
    volume : `yt.extensions.volume_rendering.AMRKDTree`, optional
        The volume to ray cast through.  Can be specified for finer-grained
        control, but otherwise will be automatically generated.
    fields : list of fields, optional
        This is the list of fields we want to volume render; defaults to
        Density.
    log_fields : list of bool, optional
        Whether we should take the log of the fields before supplying them to
        the volume rendering mechanism.
    sub_samples : int, optional
        The number of samples to take inside every cell per ray.
    ds : `~yt.data_objects.api.Dataset`
        For now, this is a require parameter!  But in the future it will become
        optional.  This is the dataset to volume render.
    use_kd: bool, optional
        Specifies whether or not to use a kd-Tree framework for
        the Homogenized Volume and ray-casting.  Default to True.
    max_level: int, optional
        Specifies the maximum level to be rendered.  Also
        specifies the maximum level used in the kd-Tree
        construction.  Defaults to None (all levels), and only
        applies if use_kd=True.
    no_ghost: bool, optional
        Optimization option.  If True, homogenized bricks will
        extrapolate out from grid instead of interpolating from
        ghost zones that have to first be calculated.  This can
        lead to large speed improvements, but at a loss of
        accuracy/smoothness in resulting image.  The effects are
        less notable when the transfer function is smooth and
        broad. Default: True
    data_source: data container, optional
        Optionally specify an arbitrary data source to the volume rendering.
        All cells not included in the data source will be ignored during ray
        casting. By default this will get set to ds.all_data().

    """
    def __init__(self, *args, **kwargs):
        Camera.__init__(self, *args, **kwargs)

    def get_sampler_args(self, image):
        east_vec = self.orienter.unit_vectors[0].reshape(3,1)
        north_vec = self.orienter.unit_vectors[1].reshape(3,1)

        px = np.mat(np.linspace(-.5, .5, self.resolution[0]))
        py = np.mat(np.linspace(-.5, .5, self.resolution[1]))

        sample_x = self.width[0] * np.array(east_vec * px).transpose()
        sample_y = self.width[1] * np.array(north_vec * py).transpose()

        vectors = np.zeros((self.resolution[0], self.resolution[1], 3),
                           dtype='float64', order='C')
    
        sample_x = np.repeat(sample_x.reshape(self.resolution[0],1,3), \
                             self.resolution[1], axis=1)
        sample_y = np.repeat(sample_y.reshape(1,self.resolution[1],3), \
                             self.resolution[0], axis=0)

        normal_vec = np.zeros((self.resolution[0], self.resolution[1], 3),
                              dtype='float64', order='C')
        normal_vec[:,:,0] = self.orienter.unit_vectors[2,0]
        normal_vec[:,:,1] = self.orienter.unit_vectors[2,1]
        normal_vec[:,:,2] = self.orienter.unit_vectors[2,2]

        vectors = sample_x + sample_y + normal_vec * self.width[2]

        positions = np.zeros((self.resolution[0], self.resolution[1], 3),
                             dtype='float64', order='C')
        positions[:,:,0] = self.center[0]
        positions[:,:,1] = self.center[1]
        positions[:,:,2] = self.center[2]

        positions = self.ds.arr(positions, input_units="code_length")

        dummy = np.ones(3, dtype='float64')
        image.shape = (self.resolution[0], self.resolution[1],4)

        args = (positions, vectors, self.back_center,
                (0.0,1.0,0.0,1.0),
                image, dummy, dummy,
                np.zeros(3, dtype='float64'),
                self.transfer_function, self.sub_samples)
        return args, {'lens_type': 'perspective'}

    def _render(self, double_check, num_threads, image, sampler):
        ncells = sum(b.source_mask.size for b in self.volume.bricks)
        pbar = get_pbar("Ray casting", ncells)
        total_cells = 0
        if double_check:
            for brick in self.volume.bricks:
                for data in brick.my_data:
                    if np.any(np.isnan(data)):
                        raise RuntimeError

        for brick in self.volume.traverse(self.front_center):
            sampler(brick, num_threads=num_threads)
            total_cells += brick.source_mask.size
            pbar.update(total_cells)

        pbar.finish()
        image = self.finalize_image(sampler.aimage)
        return image

    def finalize_image(self, image):
        view_pos = self.front_center
        image.shape = self.resolution[0], self.resolution[1], 4
        image = self.volume.reduce_tree_images(image, view_pos)
        if self.transfer_function.grey_opacity is False:
            image[:,:,3]=1.0
        return image

    def project_to_plane(self, pos, res=None):
        if res is None:
            res = self.resolution
        sight_vector = pos - self.center
        pos1 = sight_vector
        for i in range(0, sight_vector.shape[0]):
            sight_vector_norm = np.sqrt(np.dot(sight_vector[i], sight_vector[i]))
            sight_vector[i] = sight_vector[i]/sight_vector_norm
        sight_vector = self.ds.arr(sight_vector.value, input_units='dimensionless')
        sight_center = self.center + self.width[2] * self.orienter.unit_vectors[2]

        for i in range(0, sight_vector.shape[0]):
            sight_angle_cos = np.dot(sight_vector[i], self.orienter.unit_vectors[2])
            if np.arccos(sight_angle_cos) < 0.5 * np.pi:
                sight_length = self.width[2] / sight_angle_cos
            else:
                # The corner is on the backwards, then put it outside of the
                # image It can not be simply removed because it may connect to
                # other corner within the image, which produces visible domian
                # boundary line
                sight_length = np.sqrt(self.width[0]**2+self.width[1]**2) / \
                               np.sqrt(1 - sight_angle_cos**2)
            pos1[i] = self.center + sight_length * sight_vector[i]

        dx = np.dot(pos1 - sight_center, self.orienter.unit_vectors[0])
        dy = np.dot(pos1 - sight_center, self.orienter.unit_vectors[1])
        dz = np.dot(pos1 - sight_center, self.orienter.unit_vectors[2])
        # Transpose into image coords.
        px = (res[0]*0.5 + res[0]/self.width[0]*dx).astype('int')
        py = (res[1]*0.5 + res[1]/self.width[1]*dy).astype('int')
        return px, py, dz

    def yaw(self, theta, rot_center):
        r"""Rotate by a given angle about the vertical axis through the
        point center.  This is accomplished by rotating the 
        focal point and then setting the looking vector to point
        to the center.

        Yaw the view.

        Parameters
        ----------
        theta : float, in radians
             Angle (in radians) by which to yaw the view.

        center : a tuple (x, y, z) 
             The point to rotate about

        Examples
        --------

        >>> cam.yaw(np.pi/4, (0., 0., 0.))
        """

        rot_vector = self.orienter.unit_vectors[1]

        focal_point = self.center - rot_center
        R = get_rotation_matrix(theta, rot_vector)
        focal_point = np.dot(R, focal_point) + rot_center

        normal_vector = rot_center - focal_point
        normal_vector = normal_vector/np.sqrt((normal_vector**2).sum())

        self.switch_view(normal_vector=normal_vector, center=focal_point)

    
data_object_registry["perspective_camera"] = PerspectiveCamera

def corners(left_edge, right_edge):
    return np.array([
      [left_edge[:,0], left_edge[:,1], left_edge[:,2]],
      [right_edge[:,0], left_edge[:,1], left_edge[:,2]],
      [right_edge[:,0], right_edge[:,1], left_edge[:,2]],
      [right_edge[:,0], right_edge[:,1], right_edge[:,2]],
      [left_edge[:,0], right_edge[:,1], right_edge[:,2]],
      [left_edge[:,0], left_edge[:,1], right_edge[:,2]],
      [right_edge[:,0], left_edge[:,1], right_edge[:,2]],
      [left_edge[:,0], right_edge[:,1], left_edge[:,2]],
    ], dtype='float64')

<<<<<<< HEAD
=======
class HEALpixCamera(Camera):

    _sampler_object = None 
    
    def __init__(self, center, radius, nside,
                 transfer_function = None, fields = None,
                 sub_samples = 5, log_fields = None, volume = None,
                 ds = None, use_kd=True, no_ghost=False, use_light=False,
                 inner_radius = 10):
        mylog.error('I am sorry, HEALpix Camera does not work yet in 3.0')
        raise NotImplementedError
        ParallelAnalysisInterface.__init__(self)
        if ds is not None: self.ds = ds
        self.center = np.array(center, dtype='float64')
        self.radius = radius
        self.inner_radius = inner_radius
        self.nside = nside
        self.use_kd = use_kd
        if transfer_function is None:
            transfer_function = ProjectionTransferFunction()
        self.transfer_function = transfer_function

        if isinstance(self.transfer_function, ProjectionTransferFunction):
            self._sampler_object = InterpolatedProjectionSampler
            self._needs_tf = 0
        else:
            self._sampler_object = VolumeRenderSampler
            self._needs_tf = 1

        if fields is None: fields = ["density"]
        self.fields = fields
        self.sub_samples = sub_samples
        self.log_fields = log_fields
        dd = ds.all_data()
        efields = dd._determine_fields(self.fields)
        if self.log_fields is None:
            self.log_fields = [self.ds._get_field_info(*f).take_log for f in efields]
        self.use_light = use_light
        self.light_dir = None
        self.light_rgba = None
        if volume is None:
            volume = AMRKDTree(self.ds, min_level=min_level,
                               max_level=max_level, data_source=self.data_source)
        self.use_kd = isinstance(volume, AMRKDTree)
        self.volume = volume

    def new_image(self):
        image = np.zeros((12 * self.nside ** 2, 1, 4), dtype='float64', order='C')
        return image

    def get_sampler_args(self, image):
        nv = 12 * self.nside ** 2
        vs = arr_pix2vec_nest(self.nside, np.arange(nv))
        vs.shape = (nv, 1, 3)
        vs += 1e-8
        uv = np.ones(3, dtype='float64')
        positions = np.ones((nv, 1, 3), dtype='float64') * self.center
        dx = min(g.dds.min() for g in self.ds.index.find_point(self.center)[0])
        positions += self.inner_radius * dx * vs
        vs *= self.radius
        args = (positions, vs, self.center,
                (0.0, 1.0, 0.0, 1.0),
                image, uv, uv,
                np.zeros(3, dtype='float64'))
        if self._needs_tf:
            args += (self.transfer_function,)
        args += (self.sub_samples,)
        return args, {}

    def _render(self, double_check, num_threads, image, sampler):
        pbar = get_pbar("Ray casting", (self.volume.brick_dimensions + 1).prod(axis=-1).sum())
        total_cells = 0
        if double_check:
            for brick in self.volume.bricks:
                for data in brick.my_data:
                    if np.any(np.isnan(data)):
                        raise RuntimeError
        
        view_pos = self.center
        for brick in self.volume.traverse(view_pos):
            sampler(brick, num_threads=num_threads)
            total_cells += np.prod(brick.my_data[0].shape)
            pbar.update(total_cells)
        
        pbar.finish()
        image = sampler.aimage

        self.finalize_image(image)

        return image

    def finalize_image(self, image):
        view_pos = self.center
        image = self.volume.reduce_tree_images(image, view_pos)
        return image

    def get_information(self):
        info_dict = {'fields':self.fields,
                     'type':self.__class__.__name__,
                     'center':self.center,
                     'radius':self.radius,
                     'dataset':self.ds.fullpath}
        return info_dict


    def snapshot(self, fn = None, clip_ratio = None, double_check = False,
                 num_threads = 0, clim = None, label = None):
        r"""Ray-cast the camera.

        This method instructs the camera to take a snapshot -- i.e., call the ray
        caster -- based on its current settings.

        Parameters
        ----------
        fn : string, optional
            If supplied, the image will be saved out to this before being
            returned.  Scaling will be to the maximum value.
        clip_ratio : float, optional
            If supplied, the 'max_val' argument to write_bitmap will be handed
            clip_ratio * image.std()

        Returns
        -------
        image : array
            An (N,M,3) array of the final returned values, in float64 form.
        """
        if num_threads is None:
            num_threads=get_num_threads()
        image = self.new_image()
        args, kwargs = self.get_sampler_args(image)
        sampler = self.get_sampler(args, kwargs)
        self.volume.initialize_source()
        image = ImageArray(self._render(double_check, num_threads, 
                                        image, sampler),
                           info=self.get_information())
        self.save_image(image, fn=fn, clim=clim, label = label)
        return image

    def save_image(self, image, fn=None, clim=None, label = None):
        if self.comm.rank == 0 and fn is not None:
            # This assumes Density; this is a relatively safe assumption.
            if label is None:
                label = "Projected %s" % (self.fields[0])
            if clim is not None:
                cmin, cmax = clim
            else:
                cmin = cmax = None
            plot_allsky_healpix(image[:,0,0], self.nside, fn, label, 
                                cmin = cmin, cmax = cmax)

class AdaptiveHEALpixCamera(Camera):
    def __init__(self, center, radius, nside,
                 transfer_function = None, fields = None,
                 sub_samples = 5, log_fields = None, volume = None,
                 ds = None, use_kd=True, no_ghost=False,
                 rays_per_cell = 0.1, max_nside = 8192):
        ParallelAnalysisInterface.__init__(self)
        if ds is not None: self.ds = ds
        self.center = np.array(center, dtype='float64')
        self.radius = radius
        self.use_kd = use_kd
        if transfer_function is None:
            transfer_function = ProjectionTransferFunction()
        self.transfer_function = transfer_function
        if fields is None: fields = ["density"]
        self.fields = fields
        self.sub_samples = sub_samples
        self.log_fields = log_fields
        if volume is None:
            volume = AMRKDTree(self.ds, fields=self.fields, no_ghost=no_ghost,
                               log_fields=log_fields)
        self.use_kd = isinstance(volume, AMRKDTree)
        self.volume = volume
        self.initial_nside = nside
        self.rays_per_cell = rays_per_cell
        self.max_nside = max_nside

    def snapshot(self, fn = None):
        tfp = TransferFunctionProxy(self.transfer_function)
        tfp.ns = self.sub_samples
        self.volume.initialize_source()
        mylog.info("Adaptively rendering.")
        pbar = get_pbar("Ray casting",
                        (self.volume.brick_dimensions + 1).prod(axis=-1).sum())
        total_cells = 0
        bricks = [b for b in self.volume.traverse(None, self.center, None)][::-1]
        left_edges = np.array([b.LeftEdge for b in bricks])
        right_edges = np.array([b.RightEdge for b in bricks])
        min_dx = min(((b.RightEdge[0] - b.LeftEdge[0])/b.my_data[0].shape[0]
                     for b in bricks))
        # We jitter a bit if we're on a boundary of our initial grid
        for i in range(3):
            if bricks[0].LeftEdge[i] == self.center[i]:
                self.center += 1e-2 * min_dx
            elif bricks[0].RightEdge[i] == self.center[i]:
                self.center -= 1e-2 * min_dx
        ray_source = AdaptiveRaySource(self.center, self.rays_per_cell,
                                       self.initial_nside, self.radius,
                                       bricks, left_edges, right_edges, self.max_nside)
        for i,brick in enumerate(bricks):
            ray_source.integrate_brick(brick, tfp, i, left_edges, right_edges,
                                       bricks)
            total_cells += np.prod(brick.my_data[0].shape)
            pbar.update(total_cells)
        pbar.finish()
        info, values = ray_source.get_rays()
        return info, values
>>>>>>> 24bd1baf

class StereoPairCamera(Camera):
    def __init__(self, original_camera, relative_separation = 0.005):
        ParallelAnalysisInterface.__init__(self)
        self.original_camera = original_camera
        self.relative_separation = relative_separation

    def split(self):
        oc = self.original_camera
        uv = oc.orienter.unit_vectors
        c = oc.center
        fc = oc.front_center
        wx, wy, wz = oc.width
        left_normal = fc + uv[1] * 0.5*self.relative_separation * wx - c
        right_normal = fc - uv[1] * 0.5*self.relative_separation * wx - c
        left_camera = Camera(c, left_normal, oc.width,
                             oc.resolution, oc.transfer_function, north_vector=uv[0],
                             volume=oc.volume, fields=oc.fields, log_fields=oc.log_fields,
                             sub_samples=oc.sub_samples, ds=oc.ds)
        right_camera = Camera(c, right_normal, oc.width,
                             oc.resolution, oc.transfer_function, north_vector=uv[0],
                             volume=oc.volume, fields=oc.fields, log_fields=oc.log_fields,
                             sub_samples=oc.sub_samples, ds=oc.ds)
        return (left_camera, right_camera)

class FisheyeCamera(Camera):
    def __init__(self, center, radius, fov, resolution,
                 transfer_function = None, fields = None,
                 sub_samples = 5, log_fields = None, volume = None,
                 ds = None, no_ghost=False, rotation = None, use_light=False):
        ParallelAnalysisInterface.__init__(self)
        self.use_light = use_light
        self.light_dir = None
        self.light_rgba = None
        if rotation is None: rotation = np.eye(3)
        self.rotation_matrix = rotation
        self.no_ghost = no_ghost
        if ds is not None: self.ds = ds
        self.center = np.array(center, dtype='float64')
        self.radius = radius
        self.fov = fov
        if iterable(resolution):
            raise RuntimeError("Resolution must be a single int")
        self.resolution = resolution
        if transfer_function is None:
            transfer_function = ProjectionTransferFunction()
        self.transfer_function = transfer_function
        if fields is None: fields = ["density"]
        dd = self.ds.all_data()
        fields = dd._determine_fields(fields)
        self.fields = fields
        if log_fields is None:
            log_fields = [self.ds._get_field_info(*f).take_log for f in fields]
        self.log_fields = log_fields
        self.sub_samples = sub_samples
        if volume is None:
            volume = AMRKDTree(self.ds)
            volume.set_fields(fields, log_fields, no_ghost)
        self.volume = volume

    def get_information(self):
        return {}

    def new_image(self):
        image = np.zeros((self.resolution**2,1,4), dtype='float64', order='C')
        return image
        
    def get_sampler_args(self, image):
        vp = arr_fisheye_vectors(self.resolution, self.fov)
        vp.shape = (self.resolution**2,1,3)
        vp2 = vp.copy()
        for i in range(3):
            vp[:,:,i] = (vp2 * self.rotation_matrix[:,i]).sum(axis=2)
        del vp2
        vp *= self.radius
        uv = np.ones(3, dtype='float64')
        positions = np.ones((self.resolution**2, 1, 3), dtype='float64') * self.center

        args = (positions, vp, self.center,
                (0.0, 1.0, 0.0, 1.0),
                image, uv, uv,
                np.zeros(3, dtype='float64'),
                self.transfer_function, self.sub_samples)
        return args, {}


    def finalize_image(self, image):
        image.shape = self.resolution, self.resolution, 4

    def _render(self, double_check, num_threads, image, sampler):
        pbar = get_pbar("Ray casting", (self.volume.brick_dimensions + 1).prod(axis=-1).sum())
        total_cells = 0
        if double_check:
            for brick in self.volume.bricks:
                for data in brick.my_data:
                    if np.any(np.isnan(data)):
                        raise RuntimeError
        
        view_pos = self.center
        for brick in self.volume.traverse(view_pos):
            sampler(brick, num_threads=num_threads)
            total_cells += np.prod(brick.my_data[0].shape)
            pbar.update(total_cells)
        
        pbar.finish()
        image = sampler.aimage

        self.finalize_image(image)

        return image

class MosaicCamera(Camera):
    def __init__(self, center, normal_vector, width,
                 resolution, transfer_function = None,
                 north_vector = None, steady_north=False,
                 volume = None, fields = None,
                 log_fields = None,
                 sub_samples = 5, ds = None,
                 use_kd=True, l_max=None, no_ghost=True,
                 tree_type='domain',expand_factor=1.0,
                 le=None, re=None, nimx=1, nimy=1, procs_per_wg=None,
                 preload=True, use_light=False):

        ParallelAnalysisInterface.__init__(self)

        self.procs_per_wg = procs_per_wg
        if ds is not None: self.ds = ds
        if not iterable(resolution):
            resolution = (int(resolution/nimx), int(resolution/nimy))
        self.resolution = resolution
        self.nimx = nimx
        self.nimy = nimy
        self.sub_samples = sub_samples
        if not iterable(width):
            width = (width, width, width) # front/back, left/right, top/bottom
        self.width = np.array([width[0], width[1], width[2]])
        self.center = center
        self.steady_north = steady_north
        self.expand_factor = expand_factor
        # This seems to be necessary for now.  Not sure what goes wrong when not true.
        if north_vector is not None: self.steady_north=True
        self.north_vector = north_vector
        self.normal_vector = normal_vector
        if fields is None: fields = ["density"]
        self.fields = fields
        if transfer_function is None:
            transfer_function = ProjectionTransferFunction()
        self.transfer_function = transfer_function
        self.log_fields = log_fields
        self.use_kd = use_kd
        self.l_max = l_max
        self.no_ghost = no_ghost
        self.preload = preload
        
        self.use_light = use_light
        self.light_dir = None
        self.light_rgba = None
        self.le = le
        self.re = re
        self.width[0]/=self.nimx
        self.width[1]/=self.nimy
        
        self.orienter = Orientation(normal_vector, north_vector=north_vector, steady_north=steady_north)
        self.rotation_vector = self.orienter.north_vector
        # self._setup_box_properties(width, center, self.orienter.unit_vectors)
        
        if self.no_ghost:
            mylog.info('Warning: no_ghost is currently True (default). This may lead to artifacts at grid boundaries.')
        self.tree_type = tree_type
        self.volume = volume

        # self.cameras = np.empty(self.nimx*self.nimy)

    def build_volume(self, volume, fields, log_fields, l_max, no_ghost, tree_type, le, re):
        if volume is None:
            if self.use_kd: raise NotImplementedError
            volume = AMRKDTree(self.ds, l_max=l_max, fields=self.fields, 
                               no_ghost=no_ghost, tree_type=tree_type, 
                               log_fields=log_fields, le=le, re=re)
        else:
            self.use_kd = isinstance(volume, AMRKDTree)
        return volume

    def new_image(self):
        image = np.zeros((self.resolution[0], self.resolution[1], 4), dtype='float64', order='C')
        return image

    def _setup_box_properties(self, width, center, unit_vectors):
        owidth = deepcopy(width)
        self.width = width
        self.origin = self.center - 0.5*self.nimx*self.width[0]*self.orienter.unit_vectors[0] \
                                  - 0.5*self.nimy*self.width[1]*self.orienter.unit_vectors[1] \
                                  - 0.5*self.width[2]*self.orienter.unit_vectors[2]
        dx = self.width[0]
        dy = self.width[1]
        offi = (self.imi + 0.5)
        offj = (self.imj + 0.5)
        mylog.info("Mosaic offset: %f %f" % (offi,offj))
        global_center = self.center
        self.center = self.origin
        self.center += offi*dx*self.orienter.unit_vectors[0]
        self.center += offj*dy*self.orienter.unit_vectors[1]
        
        self.box_vectors = np.array([self.orienter.unit_vectors[0]*dx*self.nimx,
                                     self.orienter.unit_vectors[1]*dy*self.nimy,
                                     self.orienter.unit_vectors[2]*self.width[2]])
        self.back_center = self.center - 0.5*self.width[0]*self.orienter.unit_vectors[2]
        self.front_center = self.center + 0.5*self.width[0]*self.orienter.unit_vectors[2]
        self.center = global_center
        self.width = owidth

    def snapshot(self, fn = None, clip_ratio = None, double_check = False,
                 num_threads = 0):

        my_storage = {}
        offx,offy = np.meshgrid(range(self.nimx),range(self.nimy))
        offxy = zip(offx.ravel(), offy.ravel())

        for sto, xy in parallel_objects(offxy, self.procs_per_wg, storage = my_storage, 
                                        dynamic=True):
            self.volume = self.build_volume(self.volume, self.fields, self.log_fields, 
                                   self.l_max, self.no_ghost, 
                                   self.tree_type, self.le, self.re)
            self.initialize_source()

            self.imi, self.imj = xy
            mylog.debug('Working on: %i %i' % (self.imi, self.imj))
            self._setup_box_properties(self.width, self.center, self.orienter.unit_vectors)
            image = self.new_image()
            args, kwargs = self.get_sampler_args(image)
            sampler = self.get_sampler(args, kwargs)
            image = self._render(double_check, num_threads, image, sampler)
            sto.id = self.imj*self.nimx + self.imi
            sto.result = image
        image = self.reduce_images(my_storage)
        self.save_image(image, fn=fn, clip_ratio=clip_ratio)
        return image

    def reduce_images(self,im_dict):
        final_image = 0
        if self.comm.rank == 0:
            offx,offy = np.meshgrid(range(self.nimx),range(self.nimy))
            offxy = zip(offx.ravel(), offy.ravel())
            nx,ny = self.resolution
            final_image = np.empty((nx*self.nimx, ny*self.nimy, 4),
                        dtype='float64',order='C')
            for xy in offxy: 
                i, j = xy
                ind = j*self.nimx+i
                final_image[i*nx:(i+1)*nx, j*ny:(j+1)*ny,:] = im_dict[ind]
        return final_image

data_object_registry["mosaic_camera"] = MosaicCamera

class ProjectionCamera(Camera):
    def __init__(self, center, normal_vector, width, resolution,
            field, weight=None, volume=None, no_ghost = False, 
            north_vector=None, ds=None, interpolated=False,
            method="integrate"):

        if not interpolated:
            volume = 1

        self.interpolated = interpolated
        self.field = field
        self.weight = weight
        self.resolution = resolution
        self.method = method

        fields = [field]
        if self.weight is not None:
            # This is a temporary field, which we will remove at the end
            # it is given a unique name to avoid conflicting with other 
            # class instances
            self.weightfield = ("index", "temp_weightfield_%u"%(id(self),))
            def _make_wf(f, w):
                def temp_weightfield(a, b):
                    tr = b[f].astype("float64") * b[w]
                    return b.apply_units(tr, a.units)
                    return tr
                return temp_weightfield
            ds.field_info.add_field(self.weightfield,
                function=_make_wf(self.field, self.weight))
            # Now we have to tell the dataset to add it and to calculate
            # its dependencies..
            deps, _ = ds.field_info.check_derived_fields([self.weightfield])
            ds.field_dependencies.update(deps)
            fields = [self.weightfield, self.weight]
        
        self.fields = fields
        self.log_fields = [False]*len(self.fields)
        Camera.__init__(self, center, normal_vector, width, resolution, None,
                fields = fields, ds=ds, volume=volume,
                log_fields=self.log_fields, 
                north_vector=north_vector,
                no_ghost=no_ghost)

    # this would be better in an __exit__ function, but that would require
    # changes in code that uses this class
    def __del__(self):
        if hasattr(self,"weightfield") and hasattr(self,"ds"):
            try:
                self.ds.field_info.pop(self.weightfield)
                self.ds.field_dependencies.pop(self.weightfield)
            except KeyError:
                pass
        try:
            Camera.__del__(self)
        except AttributeError:
            pass

    def get_sampler(self, args, kwargs):
        if self.interpolated:
            sampler = InterpolatedProjectionSampler(*args, **kwargs)
        else:
            sampler = ProjectionSampler(*args, **kwargs)
        return sampler

    def initialize_source(self):
        if self.interpolated:
            Camera.initialize_source(self)
        else:
            pass

    def get_sampler_args(self, image):
        rotp = np.concatenate([self.orienter.inv_mat.ravel('F'), self.back_center.ravel()])
        args = (np.atleast_3d(rotp), np.atleast_3d(self.box_vectors[2]),
                self.back_center,
            (-self.width[0]/2., self.width[0]/2.,
             -self.width[1]/2., self.width[1]/2.),
            image, self.orienter.unit_vectors[0], self.orienter.unit_vectors[1],
                np.array(self.width, dtype='float64'), self.sub_samples)
        return args, {'lens_type': 'plane-parallel'}

    def finalize_image(self,image):
        ds = self.ds
        dd = ds.all_data()
        field = dd._determine_fields([self.field])[0]
        finfo = ds._get_field_info(*field)
        dl = 1.0
        if self.method == "integrate":
            if self.weight is None:
                dl = self.width[2].in_units("cm")
            else:
                image[:, : ,0] /= image[:, :, 1]

        return ImageArray(image[:, :, 0], finfo.units, 
                          registry=ds.unit_registry) * dl


    def _render(self, double_check, num_threads, image, sampler):
        # Calculate the eight corners of the box
        # Back corners ...
        if self.interpolated:
            return Camera._render(self, double_check, num_threads, image,
                    sampler)
        ds = self.ds
        width = self.width[2]
        north_vector = self.orienter.unit_vectors[0]
        east_vector = self.orienter.unit_vectors[1]
        normal_vector = self.orienter.unit_vectors[2]
        fields = self.fields

        mi = ds.domain_right_edge.copy()
        ma = ds.domain_left_edge.copy()
        for off1 in [-1, 1]:
            for off2 in [-1, 1]:
                for off3 in [-1, 1]:
                    this_point = (self.center + width/2. * off1 * north_vector
                                         + width/2. * off2 * east_vector
                                         + width/2. * off3 * normal_vector)
                    np.minimum(mi, this_point, mi)
                    np.maximum(ma, this_point, ma)
        # Now we have a bounding box.
        data_source = ds.region(self.center, mi, ma)

        for i, (grid, mask) in enumerate(data_source.blocks):
            data = [(grid[field] * mask).astype("float64") for field in fields]
            pg = PartitionedGrid(
                grid.id, data,
                mask.astype('uint8'),
                grid.LeftEdge, grid.RightEdge, grid.ActiveDimensions.astype("int64"))
            grid.clear_data()
            sampler(pg, num_threads = num_threads)

        image = self.finalize_image(sampler.aimage)
        return image

    def save_image(self, image, fn=None, clip_ratio=None):
        dd = self.ds.all_data()
        field = dd._determine_fields([self.field])[0]
        finfo = self.ds._get_field_info(*field)
        if finfo.take_log:
            im = np.log10(image)
        else:
            im = image
        if self.comm.rank == 0 and fn is not None:
            if clip_ratio is not None:
                write_image(im, fn)
            else:
                write_image(im, fn)

    def snapshot(self, fn = None, clip_ratio = None, double_check = False,
                 num_threads = 0):

        if num_threads is None:
            num_threads=get_num_threads()

        image = self.new_image()

        args, kwargs = self.get_sampler_args(image)

        sampler = self.get_sampler(args, kwargs)

        self.initialize_source()

        image = ImageArray(self._render(double_check, num_threads, 
                                        image, sampler),
                           info=self.get_information())

        self.save_image(image, fn=fn, clip_ratio=clip_ratio)

        return image
    snapshot.__doc__ = Camera.snapshot.__doc__

data_object_registry["projection_camera"] = ProjectionCamera

class SphericalCamera(Camera):
    def __init__(self, *args, **kwargs):
        Camera.__init__(self, *args, **kwargs)
        if(self.resolution[0]/self.resolution[1] != 2):
            mylog.info('Warning: It\'s recommended to set the aspect ratio to 2:1')
        self.resolution = np.asarray(self.resolution) + 2

    def get_sampler_args(self, image):
        px = np.linspace(-np.pi, np.pi, self.resolution[0], endpoint=True)[:,None]
        py = np.linspace(-np.pi/2., np.pi/2., self.resolution[1], endpoint=True)[None,:]
        
        vectors = np.zeros((self.resolution[0], self.resolution[1], 3),
                           dtype='float64', order='C')
        vectors[:,:,0] = np.cos(px) * np.cos(py)
        vectors[:,:,1] = np.sin(px) * np.cos(py)
        vectors[:,:,2] = np.sin(py)

        vectors = vectors * self.width[0]
        positions = self.center + vectors * 0
        R1 = get_rotation_matrix(0.5*np.pi, [1,0,0])
        R2 = get_rotation_matrix(0.5*np.pi, [0,0,1])
        uv = np.dot(R1, self.orienter.unit_vectors)
        uv = np.dot(R2, uv)
        vectors.reshape((self.resolution[0]*self.resolution[1], 3))
        vectors = np.dot(vectors, uv)
        vectors.reshape((self.resolution[0], self.resolution[1], 3))

        dummy = np.ones(3, dtype='float64')
        image.shape = (self.resolution[0]*self.resolution[1],1,4)
        vectors.shape = (self.resolution[0]*self.resolution[1],1,3)
        positions.shape = (self.resolution[0]*self.resolution[1],1,3)
        args = (positions, vectors, self.back_center,
                (0.0,1.0,0.0,1.0),
                image, dummy, dummy,
                np.zeros(3, dtype='float64'),
                self.transfer_function, self.sub_samples)
        return args, {'lens_type': 'spherical'}

    def _render(self, double_check, num_threads, image, sampler):
        ncells = sum(b.source_mask.size for b in self.volume.bricks)
        pbar = get_pbar("Ray casting", ncells)
        total_cells = 0
        if double_check:
            for brick in self.volume.bricks:
                for data in brick.my_data:
                    if np.any(np.isnan(data)):
                        raise RuntimeError

        for brick in self.volume.traverse(self.front_center):
            sampler(brick, num_threads=num_threads)
            total_cells += brick.source_mask.size
            pbar.update(total_cells)

        pbar.finish()
        image = self.finalize_image(sampler.aimage)
        return image

    def finalize_image(self, image):
        view_pos = self.front_center
        image.shape = self.resolution[0], self.resolution[1], 4
        image = self.volume.reduce_tree_images(image, view_pos)
        if self.transfer_function.grey_opacity is False:
            image[:,:,3]=1.0
        image = image[1:-1,1:-1,:]
        return image

data_object_registry["spherical_camera"] = SphericalCamera

class StereoSphericalCamera(Camera):
    def __init__(self, *args, **kwargs):
        self.disparity = kwargs.pop('disparity', 0.)
        Camera.__init__(self, *args, **kwargs)
        self.disparity = self.ds.arr(self.disparity, input_units="code_length")
        self.disparity_s = self.ds.arr(0., input_units="code_length")
        if(self.resolution[0]/self.resolution[1] != 2):
            mylog.info('Warning: It\'s recommended to set the aspect ratio to be 2:1')
        self.resolution = np.asarray(self.resolution) + 2
        if(self.disparity<=0.):
            self.disparity = self.width[0]/1000.
            mylog.info('Warning: Invalid value of disparity; ' \
                       'now reset it to %f' % self.disparity)

    def get_sampler_args(self, image):
        px = np.linspace(-np.pi, np.pi, self.resolution[0], endpoint=True)[:,None]
        py = np.linspace(-np.pi/2., np.pi/2., self.resolution[1], endpoint=True)[None,:]

        vectors = np.zeros((self.resolution[0], self.resolution[1], 3),
                           dtype='float64', order='C')
        vectors[:,:,0] = np.cos(px) * np.cos(py)
        vectors[:,:,1] = np.sin(px) * np.cos(py)
        vectors[:,:,2] = np.sin(py)
        vectors2 = np.zeros((self.resolution[0], self.resolution[1], 3), 
                            dtype='float64', order='C')
        vectors2[:,:,0] = -np.sin(px) * np.ones((1, self.resolution[1]))
        vectors2[:,:,1] = np.cos(px) * np.ones((1, self.resolution[1]))
        vectors2[:,:,2] = 0

        positions = self.center + vectors2 * self.disparity_s
        vectors = vectors * self.width[0]
        R1 = get_rotation_matrix(0.5*np.pi, [1,0,0])
        R2 = get_rotation_matrix(0.5*np.pi, [0,0,1])
        uv = np.dot(R1, self.orienter.unit_vectors)
        uv = np.dot(R2, uv)
        vectors.reshape((self.resolution[0]*self.resolution[1], 3))
        vectors = np.dot(vectors, uv)
        vectors.reshape((self.resolution[0], self.resolution[1], 3))

        dummy = np.ones(3, dtype='float64')
        image.shape = (self.resolution[0]*self.resolution[1],1,4)
        vectors.shape = (self.resolution[0]*self.resolution[1],1,3)
        positions.shape = (self.resolution[0]*self.resolution[1],1,3)
        args = (positions, vectors, self.back_center,
                (0.0,1.0,0.0,1.0),
                image, dummy, dummy,
                np.zeros(3, dtype='float64'),
                self.transfer_function, self.sub_samples)
        return args, {'lens_type': 'stereo-spherical'}

    def snapshot(self, fn = None, clip_ratio = None, double_check = False,
                 num_threads = 0, transparent=False):
        
        if num_threads is None:
            num_threads=get_num_threads()

        self.disparity_s = self.disparity
        image1 = self.new_image()
        args1, kwargs1 = self.get_sampler_args(image1)
        sampler1 = self.get_sampler(args1, kwargs1)
        self.initialize_source()
        image1 = self._render(double_check, num_threads,
                              image1, sampler1, '(Left) ')

        self.disparity_s = -self.disparity
        image2 = self.new_image()
        args2, kwargs2 = self.get_sampler_args(image2)
        sampler2 = self.get_sampler(args2, kwargs2)
        self.initialize_source()
        image2 = self._render(double_check, num_threads,
                              image2, sampler2, '(Right)')

        image = np.hstack([image1, image2])
        image = self.volume.reduce_tree_images(image, self.center)
        image = ImageArray(image, info = self.get_information())
        self.save_image(image, fn=fn, clip_ratio=clip_ratio,
                        transparent=transparent)
        return image

    def _render(self, double_check, num_threads, image, sampler, msg):
        ncells = sum(b.source_mask.size for b in self.volume.bricks)
        pbar = get_pbar("Ray casting "+msg, ncells)
        total_cells = 0
        if double_check:
            for brick in self.volume.bricks:
                for data in brick.my_data:
                    if np.any(np.isnan(data)):
                        raise RuntimeError

        for brick in self.volume.traverse(self.front_center):
            sampler(brick, num_threads=num_threads)
            total_cells += brick.source_mask.size 
            pbar.update(total_cells)

        pbar.finish()

        image = sampler.aimage.copy()
        image.shape = self.resolution[0], self.resolution[1], 4
        if self.transfer_function.grey_opacity is False:
            image[:,:,3]=1.0
        image = image[1:-1,1:-1,:]
        return image

data_object_registry["stereospherical_camera"] = StereoSphericalCamera

def off_axis_projection(ds, center, normal_vector, width, resolution,
                        field, weight = None, 
                        volume = None, no_ghost = False, interpolated = False,
                        north_vector = None, method = "integrate"):
    r"""Project through a dataset, off-axis, and return the image plane.

    This function will accept the necessary items to integrate through a volume
    at an arbitrary angle and return the integrated field of view to the user.
    Note that if a weight is supplied, it will multiply the pre-interpolated
    values together, then create cell-centered values, then interpolate within
    the cell to conduct the integration.

    Parameters
    ----------
    ds : `~yt.data_objects.api.Dataset`
        This is the dataset to volume render.
    center : array_like
        The current 'center' of the view port -- the focal point for the
        camera.
    normal_vector : array_like
        The vector between the camera position and the center.
    width : float or list of floats
        The current width of the image.  If a single float, the volume is
        cubical, but if not, it is left/right, top/bottom, front/back
    resolution : int or list of ints
        The number of pixels in each direction.
    field : string
        The field to project through the volume
    weight : optional, default None
        If supplied, the field will be pre-multiplied by this, then divided by
        the integrated value of this field.  This returns an average rather
        than a sum.
    volume : `yt.extensions.volume_rendering.AMRKDTree`, optional
        The volume to ray cast through.  Can be specified for finer-grained
        control, but otherwise will be automatically generated.
    no_ghost: bool, optional
        Optimization option.  If True, homogenized bricks will
        extrapolate out from grid instead of interpolating from
        ghost zones that have to first be calculated.  This can
        lead to large speed improvements, but at a loss of
        accuracy/smoothness in resulting image.  The effects are
        less notable when the transfer function is smooth and
        broad. Default: True
    interpolated : optional, default False
        If True, the data is first interpolated to vertex-centered data, 
        then tri-linearly interpolated along the ray. Not suggested for 
        quantitative studies.
    method : string
         The method of projection.  Valid methods are:

         "integrate" with no weight_field specified : integrate the requested
         field along the line of sight.

         "integrate" with a weight_field specified : weight the requested
         field by the weighting field and integrate along the line of sight.

         "sum" : This method is the same as integrate, except that it does not
         multiply by a path length when performing the integration, and is
         just a straight summation of the field along the given axis. WARNING:
         This should only be used for uniform resolution grid datasets, as other
         datasets may result in unphysical images.

    Returns
    -------
    image : array
        An (N,N) array of the final integrated values, in float64 form.

    Examples
    --------

    >>> image = off_axis_projection(ds, [0.5, 0.5, 0.5], [0.2,0.3,0.4],
                      0.2, N, "temperature", "density")
    >>> write_image(np.log10(image), "offaxis.png")

    """
    projcam = ProjectionCamera(center, normal_vector, width, resolution,
                               field, weight=weight, ds=ds, volume=volume,
                               no_ghost=no_ghost, interpolated=interpolated, 
                               north_vector=north_vector, method=method)
    image = projcam.snapshot()
    return image[:,:]
<|MERGE_RESOLUTION|>--- conflicted
+++ resolved
@@ -1362,8 +1362,7 @@
       [left_edge[:,0], right_edge[:,1], left_edge[:,2]],
     ], dtype='float64')
 
-<<<<<<< HEAD
-=======
+
 class HEALpixCamera(Camera):
 
     _sampler_object = None 
@@ -1571,7 +1570,7 @@
         pbar.finish()
         info, values = ray_source.get_rays()
         return info, values
->>>>>>> 24bd1baf
+
 
 class StereoPairCamera(Camera):
     def __init__(self, original_camera, relative_separation = 0.005):
