"""
Derived field base class.

"""

#-----------------------------------------------------------------------------
# Copyright (c) 2013, yt Development Team.
#
# Distributed under the terms of the Modified BSD License.
#
# The full license is in the file COPYING.txt, distributed with this software.
#-----------------------------------------------------------------------------

import contextlib
import inspect

from yt.extern.six import string_types, PY2
from yt.funcs import \
    ensure_list
from .field_exceptions import \
    NeedsGridType, \
    NeedsOriginalGrid, \
    NeedsDataField, \
    NeedsProperty, \
    NeedsParameter, \
    FieldUnitsError
from .field_detector import \
    FieldDetector
from yt.units.unit_object import \
    Unit
import yt.units.dimensions as ytdims
from yt.utilities.exceptions import \
    YTFieldNotFound


def TranslationFunc(field_name):
    def _TranslationFunc(field, data):
        # We do a bunch of in-place modifications, so we will copy this.
        return data[field_name].copy()
    _TranslationFunc.alias_name = field_name
    return _TranslationFunc

def NullFunc(field, data):
    raise YTFieldNotFound(field.name)

class DerivedField(object):
    """
    This is the base class used to describe a cell-by-cell derived field.

    Parameters
    ----------

    name : str
       is the name of the field.
    function : callable
       A function handle that defines the field.  Should accept
       arguments (field, data)
    units : str
       A plain text string encoding the unit, or a query to a unit system of
       a dataset. Powers must be in python syntax (** instead of ^). If set
       to "auto" the units will be inferred from the units of the return
       value of the field function, and the dimensions keyword must also be
       set (see below).
    take_log : bool
       Describes whether the field should be logged
    validators : list
       A list of :class:`FieldValidator` objects
    particle_type : bool
       Is this a particle (1D) field?
    vector_field : bool
       Describes the dimensionality of the field.  Currently unused.
    display_field : bool
       Governs its appearance in the dropdowns in Reason
    not_in_all : bool
       Used for baryon fields from the data that are not in all the grids
    display_name : str
       A name used in the plots
    output_units : str
       For fields that exist on disk, which we may want to convert to other
       fields or that get aliased to themselves, we can specify a different
       desired output unit than the unit found on disk.
    dimensions : str or object from yt.units.dimensions
       The dimensions of the field, only needed if units="auto" and only used
       for error checking.
    """
    def __init__(self, name, function, units=None,
                 take_log=True, validators=None,
                 particle_type=False, vector_field=False, display_field=True,
                 not_in_all=False, display_name=None, output_units=None,
<<<<<<< HEAD
                 dimensions=None):
=======
                 ds=None):
>>>>>>> 8e94f98c
        self.name = name
        self.take_log = take_log
        self.display_name = display_name
        self.not_in_all = not_in_all
        self.display_field = display_field
        self.particle_type = particle_type
        self.vector_field = vector_field
        self.ds = ds

        self._function = function

        if validators:
            self.validators = ensure_list(validators)
        else:
            self.validators = []

        # handle units
        if units is None:
            self.units = ''
        elif isinstance(units, string_types):
            if units.lower() == 'auto':
                if dimensions is None:
                    raise RuntimeError("To set units='auto', please specify the dimensions "
                                       "of the field with dimensions=<dimensions of field>!")
                self.units = None
            else:
                self.units = units
        elif isinstance(units, Unit):
            self.units = str(units)
        else:
            raise FieldUnitsError("Cannot handle units '%s' (type %s)." \
                                  "Please provide a string or Unit " \
                                  "object." % (units, type(units)) )
        if output_units is None:
            output_units = self.units
        self.output_units = output_units

        if isinstance(dimensions, string_types):
            dimensions = getattr(ytdims, dimensions)
        self.dimensions = dimensions

    def _copy_def(self):
        dd = {}
        dd['name'] = self.name
        dd['units'] = self.units
        dd['take_log'] = self.take_log
        dd['validators'] = list(self.validators)
        dd['particle_type'] = self.particle_type
        dd['vector_field'] = self.vector_field
        dd['display_field'] = True
        dd['not_in_all'] = self.not_in_all
        dd['display_name'] = self.display_name
        return dd

    def get_units(self):
        u = Unit(self.units, registry=self.ds.unit_registry)
        return u.latex_representation()

    def get_projected_units(self):
        u = Unit(self.units, registry=self.ds.unit_registry)*Unit('cm')
        return u.latex_representation()

    def check_available(self, data):
        """
        This raises an exception of the appropriate type if the set of
        validation mechanisms are not met, and otherwise returns True.
        """
        for validator in self.validators:
            validator(data)
        # If we don't get an exception, we're good to go
        return True

    def get_dependencies(self, *args, **kwargs):
        """
        This returns a list of names of fields that this field depends on.
        """
        e = FieldDetector(*args, **kwargs)
        if self._function.__name__ == '<lambda>':
            e.requested.append(self.name)
        else:
            e[self.name]
        return e

    _unit_registry = None
    @contextlib.contextmanager
    def unit_registry(self, data):
        old_registry = self._unit_registry
        if hasattr(data, 'unit_registry'):
            ur = data.unit_registry
        elif hasattr(data, 'ds'):
            ur = data.ds.unit_registry
        else:
            ur = None
        self._unit_registry = ur
        yield
        self._unit_registry = old_registry

    def __call__(self, data):
        """ Return the value of the field in a given *data* object. """
        self.check_available(data)
        original_fields = data.keys() # Copy
        if self._function is NullFunc:
            raise RuntimeError(
                "Something has gone terribly wrong, _function is NullFunc " +
                "for %s" % (self.name,))
        with self.unit_registry(data):
            dd = self._function(self, data)
        for field_name in data.keys():
            if field_name not in original_fields:
                del data[field_name]
        return dd

    def get_source(self):
        """
        Return a string containing the source of the function (if possible.)
        """
        return inspect.getsource(self._function)

    def get_label(self, projected=False):
        """
        Return a data label for the given field, including units.
        """
        name = self.name[1]
        if self.display_name is not None:
            name = self.display_name

        # Start with the field name
        data_label = r"$\rm{%s}" % name

        # Grab the correct units
        if projected:
            raise NotImplementedError
        else:
            units = Unit(self.units, registry=self.ds.unit_registry)
        # Add unit label
        if not units.is_dimensionless:
            data_label += r"\ \ (%s)" % (units.latex_representation())

        data_label += r"$"
        return data_label

    def __repr__(self):
        if PY2:
            func_name = self._function.func_name
        else:
            func_name = self._function.__name__
        if self._function == NullFunc:
            s = "On-Disk Field "
        elif func_name == "_TranslationFunc":
            s = "Alias Field for \"%s\" " % (self._function.alias_name,)
        else:
            s = "Derived Field "
        if isinstance(self.name, tuple):
            s += "(%s, %s): " % self.name
        else:
            s += "%s: " % (self.name)
        s += "(units: %s" % self.units
        if self.display_name is not None:
            s += ", display_name: '%s'" % (self.display_name)
        if self.particle_type:
            s += ", particle field"
        s += ")"
        return s

class FieldValidator(object):
    pass

class ValidateParameter(FieldValidator):
    def __init__(self, parameters):
        """
        This validator ensures that the dataset has a given parameter.
        """
        FieldValidator.__init__(self)
        self.parameters = ensure_list(parameters)
    def __call__(self, data):
        doesnt_have = []
        for p in self.parameters:
            if not data.has_field_parameter(p):
                doesnt_have.append(p)
        if len(doesnt_have) > 0:
            raise NeedsParameter(doesnt_have)
        return True

class ValidateDataField(FieldValidator):
    def __init__(self, field):
        """
        This validator ensures that the output file has a given data field stored
        in it.
        """
        FieldValidator.__init__(self)
        self.fields = ensure_list(field)
    def __call__(self, data):
        doesnt_have = []
        if isinstance(data, FieldDetector): return True
        for f in self.fields:
            if f not in data.index.field_list:
                doesnt_have.append(f)
        if len(doesnt_have) > 0:
            raise NeedsDataField(doesnt_have)
        return True

class ValidateProperty(FieldValidator):
    def __init__(self, prop):
        """
        This validator ensures that the data object has a given python attribute.
        """
        FieldValidator.__init__(self)
        self.prop = ensure_list(prop)
    def __call__(self, data):
        doesnt_have = []
        for p in self.prop:
            if not hasattr(data,p):
                doesnt_have.append(p)
        if len(doesnt_have) > 0:
            raise NeedsProperty(doesnt_have)
        return True

class ValidateSpatial(FieldValidator):
    def __init__(self, ghost_zones = 0, fields=None):
        """
        This validator ensures that the data handed to the field is of spatial
        nature -- that is to say, 3-D.
        """
        FieldValidator.__init__(self)
        self.ghost_zones = ghost_zones
        self.fields = fields
    def __call__(self, data):
        # When we say spatial information, we really mean
        # that it has a three-dimensional data structure
        #if isinstance(data, FieldDetector): return True
        if not getattr(data, '_spatial', False):
            raise NeedsGridType(self.ghost_zones,self.fields)
        if self.ghost_zones <= data._num_ghost_zones:
            return True
        raise NeedsGridType(self.ghost_zones,self.fields)

class ValidateGridType(FieldValidator):
    def __init__(self):
        """
        This validator ensures that the data handed to the field is an actual
        grid patch, not a covering grid of any kind.
        """
        FieldValidator.__init__(self)
    def __call__(self, data):
        # We need to make sure that it's an actual AMR grid
        if isinstance(data, FieldDetector): return True
        if getattr(data, "_type_name", None) == 'grid': return True
        raise NeedsOriginalGrid()<|MERGE_RESOLUTION|>--- conflicted
+++ resolved
@@ -87,11 +87,7 @@
                  take_log=True, validators=None,
                  particle_type=False, vector_field=False, display_field=True,
                  not_in_all=False, display_name=None, output_units=None,
-<<<<<<< HEAD
-                 dimensions=None):
-=======
-                 ds=None):
->>>>>>> 8e94f98c
+                 dimensions=None, ds=None):
         self.name = name
         self.take_log = take_log
         self.display_name = display_name
