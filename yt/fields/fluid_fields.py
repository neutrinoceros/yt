--- conflicted
+++ resolved
@@ -63,28 +63,17 @@
         return data[ftype, "density"] * data[ftype, "cell_volume"]
 
     registry.add_field((ftype, "cell_mass"),
-<<<<<<< HEAD
                        sampling_type="local",
                        function=_cell_mass,
                        units=unit_system["mass"])
     registry.alias((ftype, "mass"), (ftype, "cell_mass"))
-=======
-                       sampling_type="cell",
-                       function=_cell_mass,
-                       units=unit_system["mass"])
->>>>>>> d2770e45
 
     def _sound_speed(field, data):
         tr = data.ds.gamma * data[ftype, "pressure"] / data[ftype, "density"]
         return np.sqrt(tr)
-<<<<<<< HEAD
     
     registry.add_field((ftype, "sound_speed"),
                        sampling_type="local",
-=======
-    registry.add_field((ftype, "sound_speed"),
-                       sampling_type="cell",
->>>>>>> d2770e45
                        function=_sound_speed,
                        units=unit_system["velocity"])
 
@@ -92,48 +81,27 @@
         """ Radial component of M{|v|/c_sound} """
         tr = data[ftype, "radial_velocity"] / data[ftype, "sound_speed"]
         return np.abs(tr)
-<<<<<<< HEAD
     
     registry.add_field((ftype, "radial_mach_number"),
                        sampling_type="local",
-=======
-    registry.add_field((ftype, "radial_mach_number"),
-                       sampling_type="cell",
->>>>>>> d2770e45
                        function=_radial_mach_number,
                        units = "")
 
     def _kin_energy(field, data):
-<<<<<<< HEAD
-        return 0.5*data[ftype, "density"] * ( data[ftype, "velocity_x"]**2.0
-                                              + data[ftype, "velocity_y"]**2.0
-                                              + data[ftype, "velocity_z"]**2.0 )
-    
-    registry.add_field((ftype, "kinetic_energy"),
-                       sampling_type="local",
-                       function = _kin_energy,
-                       units = unit_system["pressure"])
-=======
         v = obtain_relative_velocity_vector(data)
         return 0.5 * data[ftype, "density"] * (v**2).sum(axis=0)
     registry.add_field((ftype, "kinetic_energy"),
-                       sampling_type="cell",
+                       sampling_type="local",
                        function=_kin_energy,
                        units=unit_system["pressure"],
                        validators=[ValidateParameter('bulk_velocity')])
->>>>>>> d2770e45
 
     def _mach_number(field, data):
         """ M{|v|/c_sound} """
         return data[ftype, "velocity_magnitude"] / data[ftype, "sound_speed"]
-<<<<<<< HEAD
     
     registry.add_field((ftype, "mach_number"),
                        sampling_type="local",
-=======
-    registry.add_field((ftype, "mach_number"),
-                       sampling_type="cell",
->>>>>>> d2770e45
                        function=_mach_number,
                        units = "")
 
@@ -148,11 +116,7 @@
         return tr
 
     registry.add_field((ftype, "courant_time_step"),
-<<<<<<< HEAD
-                       sampling_type="local",
-=======
-                       sampling_type="cell",
->>>>>>> d2770e45
+                       sampling_type="local",
                        function=_courant_time_step,
                        units=unit_system["time"])
 
@@ -163,24 +127,15 @@
         return tr
 
     registry.add_field((ftype, "pressure"),
-<<<<<<< HEAD
-                       sampling_type="local",
-=======
-                       sampling_type="cell",
->>>>>>> d2770e45
+                       sampling_type="local",
                        function=_pressure,
                        units=unit_system["pressure"])
 
     def _kT(field, data):
         return (kboltz*data[ftype, "temperature"]).in_units("keV")
-<<<<<<< HEAD
     
     registry.add_field((ftype, "kT"),
                        sampling_type="local",
-=======
-    registry.add_field((ftype, "kT"),
-                       sampling_type="cell",
->>>>>>> d2770e45
                        function=_kT,
                        units="keV",
                        display_name="Temperature")
@@ -193,14 +148,9 @@
         gammam1 = 2./3.
         tr = data[ftype,"kT"] / ((data[ftype, "density"]/mw)**gammam1)
         return data.apply_units(tr, field.units)
-<<<<<<< HEAD
     
     registry.add_field((ftype, "entropy"),
                        sampling_type="local",
-=======
-    registry.add_field((ftype, "entropy"),
-                       sampling_type="cell",
->>>>>>> d2770e45
                        units="keV*cm**2",
                        function=_entropy)
 
@@ -208,27 +158,17 @@
         tr = data[ftype, "metal_density"] / data[ftype, "density"]
         tr /= metallicity_sun
         return data.apply_units(tr, "Zsun")
-<<<<<<< HEAD
     
     registry.add_field((ftype, "metallicity"),
                        sampling_type="local",
-=======
-    registry.add_field((ftype, "metallicity"),
-                       sampling_type="cell",
->>>>>>> d2770e45
                        function=_metallicity,
                        units="Zsun")
 
     def _metal_mass(field, data):
         return data[ftype, "metal_density"] * data[ftype, "cell_volume"]
-<<<<<<< HEAD
     
     registry.add_field((ftype, "metal_mass"),
                        sampling_type="local",
-=======
-    registry.add_field((ftype, "metal_mass"),
-                       sampling_type="cell",
->>>>>>> d2770e45
                        function=_metal_mass,
                        units=unit_system["mass"])
 
@@ -238,27 +178,17 @@
         for species in data.ds.field_info.species_names:
             field_data += data["gas", "%s_number_density" % species]
         return field_data
-<<<<<<< HEAD
     
     registry.add_field((ftype, "number_density"),
                        sampling_type="local",
-=======
-    registry.add_field((ftype, "number_density"),
-                       sampling_type="cell",
->>>>>>> d2770e45
                        function = _number_density,
                        units=unit_system["number_density"])
     
     def _mean_molecular_weight(field, data):
         return (data[ftype, "density"] / (mh * data[ftype, "number_density"]))
-<<<<<<< HEAD
     
     registry.add_field((ftype, "mean_molecular_weight"),
                        sampling_type="local",
-=======
-    registry.add_field((ftype, "mean_molecular_weight"),
-                       sampling_type="cell",
->>>>>>> d2770e45
                        function=_mean_molecular_weight,
                        units="")
 
@@ -304,11 +234,7 @@
     for axi, ax in enumerate('xyz'):
         f = grad_func(axi, ax)
         registry.add_field((ftype, "%s_gradient_%s" % (fname, ax)),
-<<<<<<< HEAD
                            sampling_type="local",
-=======
-                           sampling_type="cell",
->>>>>>> d2770e45
                            function = f,
                            validators = [ValidateSpatial(1, [grad_field])],
                            units = grad_units)
