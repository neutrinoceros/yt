"""
Magnetic field ... er, fields.



"""

#-----------------------------------------------------------------------------
# Copyright (c) 2013, yt Development Team.
#
# Distributed under the terms of the Modified BSD License.
#
# The full license is in the file COPYING.txt, distributed with this software.
#-----------------------------------------------------------------------------

import numpy as np

from yt.units import dimensions
from yt.units.unit_object import Unit
from yt.units.yt_array import ustack
from yt.utilities.physical_constants import mu_0
from yt.funcs import handle_mks_cgs

from yt.fields.derived_field import \
    ValidateParameter

from .field_plugin_registry import \
    register_field_plugin

from yt.utilities.math_utils import \
    get_sph_theta_component, \
    get_sph_phi_component

mag_factors = {dimensions.magnetic_field_cgs: 4.0*np.pi,
               dimensions.magnetic_field_mks: mu_0}

@register_field_plugin
def setup_magnetic_field_fields(registry, ftype = "gas", slice_info = None):
    unit_system = registry.ds.unit_system

    axis_names = registry.ds.coordinates.axis_order

    if (ftype,"magnetic_field_%s" % axis_names[0]) not in registry:
        return

    u = registry[ftype,"magnetic_field_%s" % axis_names[0]].units

    def _magnetic_field_strength(field, data):
        xm = "relative_magnetic_field_%s" % axis_names[0]
        ym = "relative_magnetic_field_%s" % axis_names[1]
        zm = "relative_magnetic_field_%s" % axis_names[2]

        B2 = (data[ftype, xm])**2 + (data[ftype, ym])**2 + (data[ftype, zm])**2

        return handle_mks_cgs(np.sqrt(B2), field.units)

    registry.add_field((ftype,"magnetic_field_strength"),
                       sampling_type="local",
                       function=_magnetic_field_strength,
                       validators=[ValidateParameter('bulk_magnetic_field')],
                       units=u)

    def _magnetic_energy(field, data):
        B = data[ftype,"magnetic_field_strength"]
        return 0.5*B*B/mag_factors[B.units.dimensions]
<<<<<<< HEAD
    registry.add_field((ftype, "magnetic_energy"),
                       sampling_type="local",
                       function=_magnetic_energy,
                       units=unit_system["pressure"])

    def _plasma_beta(field,data):
        return data[ftype,'pressure']/data[ftype,'magnetic_energy']
    registry.add_field((ftype, "plasma_beta"),
                       sampling_type="local",
                       function=_plasma_beta,
                       units="")

    def _magnetic_pressure(field,data):
        return data[ftype,'magnetic_energy']
    registry.add_field((ftype, "magnetic_pressure"),
                       sampling_type="local",
                       function=_magnetic_pressure,
                       units=unit_system["pressure"])
=======

    registry.add_field((ftype, "magnetic_energy"), sampling_type="cell",
             function=_magnetic_energy,
             units=unit_system["pressure"])

    def _plasma_beta(field,data):
        return data[ftype,'pressure']/data[ftype,'magnetic_energy']

    registry.add_field((ftype, "plasma_beta"), sampling_type="cell",
             function=_plasma_beta,
             units="")

    def _magnetic_pressure(field,data):
        return data[ftype,'magnetic_energy']

    registry.add_field((ftype, "magnetic_pressure"), sampling_type="cell",
             function=_magnetic_pressure,
             units=unit_system["pressure"])
>>>>>>> 4d82810c

    if registry.ds.geometry == "cartesian":
        def _magnetic_field_poloidal(field,data):
            normal = data.get_field_parameter("normal")

            Bfields = ustack([data[ftype, 'relative_magnetic_field_x'],
                              data[ftype, 'relative_magnetic_field_y'],
                              data[ftype, 'relative_magnetic_field_z']])

            theta = data["index", 'spherical_theta']
            phi   = data["index", 'spherical_phi']

            return get_sph_theta_component(Bfields, theta, phi, normal)

        def _magnetic_field_toroidal(field,data):
            normal = data.get_field_parameter("normal")

            Bfields = ustack([data[ftype,'relative_magnetic_field_x'],
                              data[ftype,'relative_magnetic_field_y'],
                              data[ftype,'relative_magnetic_field_z']])

            phi = data["index", 'spherical_phi']
            return get_sph_phi_component(Bfields, phi, normal)

    elif registry.ds.geometry == "cylindrical":
        def _magnetic_field_poloidal(field, data):
            bm = handle_mks_cgs(
                data.get_field_parameter("bulk_magnetic_field"), field.units)
            r = data["index", "r"]
            z = data["index", "z"]
            d = np.sqrt(r*r+z*z)
            rax = axis_names.find('r')
            zax = axis_names.find('z')
            return ((data[ftype, "magnetic_field_r"] - bm[rax])*(r/d) +
                    (data[ftype, "magnetic_field_z"] - bm[zax])*(z/d))

        def _magnetic_field_toroidal(field, data):
            ax = axis_names.find('theta')
            bm = handle_mks_cgs(
                data.get_field_parameter("bulk_magnetic_field"), field.units)
            return data[ftype,"magnetic_field_theta"] - bm[ax]

    elif registry.ds.geometry == "spherical":
        def _magnetic_field_poloidal(field, data):
            ax = axis_names.find('theta')
            bm = handle_mks_cgs(
                data.get_field_parameter("bulk_magnetic_field"), field.units)
            return data[ftype,"magnetic_field_theta"] - bm[ax]

        def _magnetic_field_toroidal(field, data):
            ax = axis_names.find('phi')
            bm = handle_mks_cgs(
                data.get_field_parameter("bulk_magnetic_field"), field.units)
            return data[ftype,"magnetic_field_phi"] - bm[ax]

    else:

        # Unidentified geometry--set to None

        _magnetic_field_toroidal = None
        _magnetic_field_poloidal = None


    registry.add_field((ftype, "magnetic_field_poloidal"),
                       sampling_type="local",
                       function=_magnetic_field_poloidal,
                       units=u,
                       validators=[ValidateParameter("normal"),
                                   ValidateParameter("bulk_magnetic_field")])


    registry.add_field((ftype, "magnetic_field_toroidal"),
                       sampling_type="local",
                       function=_magnetic_field_toroidal,
                       units=u,
                       validators=[ValidateParameter("normal"),
                                   ValidateParameter("bulk_magnetic_field")])

    def _alfven_speed(field,data):
        B = data[ftype,'magnetic_field_strength']
        return B/np.sqrt(mag_factors[B.units.dimensions]*data[ftype,'density'])

    registry.add_field((ftype, "alfven_speed"),
                       sampling_type="local",
                       function=_alfven_speed,
                       units=unit_system["velocity"])

    def _mach_alfven(field,data):
        return data[ftype,'velocity_magnitude']/data[ftype,'alfven_speed']

    registry.add_field((ftype, "mach_alfven"),
                       sampling_type="local",
                       function=_mach_alfven,
                       units="dimensionless")

def setup_magnetic_field_aliases(registry, ds_ftype, ds_fields, ftype="gas"):
    r"""
    This routine sets up special aliases between dataset-specific magnetic
    fields and the default magnetic fields in yt so that unit conversions
    between different unit systems can be handled properly. This is only called
    from the `setup_fluid_fields` method (for grid dataset) or the
    `setup_gas_particle_fields` method (for particle dataset) of a frontend's
    :class:`FieldInfoContainer` instance.
    Parameters
    ----------
    registry : :class:`FieldInfoContainer`
        The field registry that these definitions will be installed into.
    ds_ftype : string
        The field type for the fields we're going to alias, e.g. "flash",
        "enzo", "athena", "PartType0", etc.
    ds_fields : list of strings or string
        The fields that will be aliased. For grid dataset, this should be a
        list of strings corresponding to the components of magnetic field. For
        particle dataset, this should be a single string corresponding to the
        vector magnetic field.
    ftype : string, optional
        The resulting field type of the fields. Default "gas".
    Examples
    --------
    >>> from yt.fields.magnetic_field import setup_magnetic_field_aliases
    >>> class PlutoFieldInfo(ChomboFieldInfo):
    ...     def setup_fluid_fields(self):
    ...         setup_magnetic_field_aliases(
    ...             self, "chombo", ["bx%s" % ax for ax in [1,2,3]]
    ...         )
    >>> class GizmoFieldInfo(GadgetFieldInfo):
    ...     def setup_gas_particle_fields(self):
    ...         setup_magnetic_field_aliases(
    ...             self, "PartType0", "MagneticField", ftype="PartType0"
    ...         )
    """
    unit_system = registry.ds.unit_system
    if isinstance(ds_fields, list):
        # If ds_fields is a list, we assume a grid dataset
        sampling_type = "cell"
        ds_fields = [(ds_ftype, fd) for fd in ds_fields]
        ds_field = ds_fields[0]
    else:
        # Otherwise, we assume a particle dataset
        sampling_type = "particle"
        ds_field = (ds_ftype, ds_fields)
    if ds_field not in registry:
        return

    # Figure out the unit conversion to use
    from_units = Unit(registry[ds_field].units,
                      registry=registry.ds.unit_registry)
    if dimensions.current_mks in unit_system.base_units:
        to_units = unit_system["magnetic_field_mks"]
        equiv = "SI"
    else:
        to_units = unit_system["magnetic_field_cgs"]
        equiv = "CGS"
    if from_units.dimensions == to_units.dimensions:
        convert = lambda x: x.in_units(to_units)
    else:
        convert = lambda x: x.to_equivalent(to_units, equiv)
<<<<<<< HEAD
    def mag_field(fd):
        def _mag_field(field, data):
            return convert(data[fd])
        return _mag_field
    for ax, fd in zip(registry.ds.coordinates.axis_order, ds_fields):
        registry.add_field((ftype,"magnetic_field_%s" % ax),
                           sampling_type="local",
                           function=mag_field(fd),
                           units=unit_system[to_units.dimensions])
=======
    units = unit_system[to_units.dimensions]

    # Add fields
    if sampling_type == "cell":
        # Grid dataset case
        def mag_field(fd):
            def _mag_field(field, data):
                return convert(data[fd])
            return _mag_field
        for ax, fd in zip(registry.ds.coordinates.axis_order, ds_fields):
            registry.add_field((ftype,"magnetic_field_%s" % ax),
                               sampling_type=sampling_type,
                               function=mag_field(fd),
                               units=units)
    else:
        # Particle dataset case
        def mag_field(ax):
            def _mag_field(field, data):
                return convert(data[ds_field][:, 'xyz'.index(ax)])
            return _mag_field
        for ax in registry.ds.coordinates.axis_order:
            registry.add_field((ftype, "particle_magnetic_field_%s" % ax),
                               sampling_type=sampling_type,
                               function=mag_field(ax),
                               units=units)
>>>>>>> 4d82810c
<|MERGE_RESOLUTION|>--- conflicted
+++ resolved
@@ -63,7 +63,6 @@
     def _magnetic_energy(field, data):
         B = data[ftype,"magnetic_field_strength"]
         return 0.5*B*B/mag_factors[B.units.dimensions]
-<<<<<<< HEAD
     registry.add_field((ftype, "magnetic_energy"),
                        sampling_type="local",
                        function=_magnetic_energy,
@@ -82,26 +81,6 @@
                        sampling_type="local",
                        function=_magnetic_pressure,
                        units=unit_system["pressure"])
-=======
-
-    registry.add_field((ftype, "magnetic_energy"), sampling_type="cell",
-             function=_magnetic_energy,
-             units=unit_system["pressure"])
-
-    def _plasma_beta(field,data):
-        return data[ftype,'pressure']/data[ftype,'magnetic_energy']
-
-    registry.add_field((ftype, "plasma_beta"), sampling_type="cell",
-             function=_plasma_beta,
-             units="")
-
-    def _magnetic_pressure(field,data):
-        return data[ftype,'magnetic_energy']
-
-    registry.add_field((ftype, "magnetic_pressure"), sampling_type="cell",
-             function=_magnetic_pressure,
-             units=unit_system["pressure"])
->>>>>>> 4d82810c
 
     if registry.ds.geometry == "cartesian":
         def _magnetic_field_poloidal(field,data):
@@ -236,7 +215,7 @@
     unit_system = registry.ds.unit_system
     if isinstance(ds_fields, list):
         # If ds_fields is a list, we assume a grid dataset
-        sampling_type = "cell"
+        sampling_type = "local"
         ds_fields = [(ds_ftype, fd) for fd in ds_fields]
         ds_field = ds_fields[0]
     else:
@@ -259,17 +238,6 @@
         convert = lambda x: x.in_units(to_units)
     else:
         convert = lambda x: x.to_equivalent(to_units, equiv)
-<<<<<<< HEAD
-    def mag_field(fd):
-        def _mag_field(field, data):
-            return convert(data[fd])
-        return _mag_field
-    for ax, fd in zip(registry.ds.coordinates.axis_order, ds_fields):
-        registry.add_field((ftype,"magnetic_field_%s" % ax),
-                           sampling_type="local",
-                           function=mag_field(fd),
-                           units=unit_system[to_units.dimensions])
-=======
     units = unit_system[to_units.dimensions]
 
     # Add fields
@@ -294,5 +262,4 @@
             registry.add_field((ftype, "particle_magnetic_field_%s" % ax),
                                sampling_type=sampling_type,
                                function=mag_field(ax),
-                               units=units)
->>>>>>> 4d82810c
+                               units=units)