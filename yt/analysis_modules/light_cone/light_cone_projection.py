--- conflicted
+++ resolved
@@ -23,15 +23,6 @@
   along with this program.  If not, see <http://www.gnu.org/licenses/>.
 """
 
-<<<<<<< HEAD
-from yt.utilities.logger import ytLogger as mylog
-from yt.utilities.parallel_tools.parallel_analysis_interface \
-    import parallel_blocking_call
-from yt.config import ytcfg
-import numpy as na
-import copy
-
-=======
 import numpy as na
 import copy
 
@@ -42,7 +33,6 @@
 from yt.utilities.parallel_tools.parallel_analysis_interface import \
     parallel_blocking_call
 
->>>>>>> 7e36d1b6
 @parallel_blocking_call
 def LightConeProjection(lightConeSlice, field, pixels, weight_field=None, save_image=False, name="", node=None, field_cuts=None,
                         add_redshift_label=False, **kwargs):
