"""
Very simple convenience function for importing all the modules, setting up
the namespace and getting the last argument on the command line.

Author: Matthew Turk <matthewturk@gmail.com>
Affiliation: KIPAC/SLAC/Stanford
Homepage: http://yt.enzotools.org/
License:
  Copyright (C) 2008 Matthew Turk.  All Rights Reserved.

  This file is part of yt.

  yt is free software; you can redistribute it and/or modify
  it under the terms of the GNU General Public License as published by
  the Free Software Foundation; either version 3 of the License, or
  (at your option) any later version.
  
  This program is distributed in the hope that it will be useful,
  but WITHOUT ANY WARRANTY; without even the implied warranty of
  MERCHANTABILITY or FITNESS FOR A PARTICULAR PURPOSE.  See the
  GNU General Public License for more details.
  
  You should have received a copy of the GNU General Public License
  along with this program.  If not, see <http://www.gnu.org/licenses/>.
"""

#
# ALL IMPORTS GO HERE
#

# First module imports
import yt.lagos as lagos
import yt.lagos.hop as hop
import yt.raven as raven
import yt.fido as fido
import numpy as na
import sys, types
from logger import ytLogger as mylog

# Now individual component imports from lagos
from yt.lagos import EnzoStaticOutput, \
    BinnedProfile1D, BinnedProfile2D, BinnedProfile3D, \
    add_field, FieldInfo, EnzoFieldInfo, Enzo2DFieldInfo, OrionFieldInfo, \
    Clump, write_clump_hierarchy, find_clumps, write_clumps

# This is a temporary solution -- in the future, we will allow the user to
# select this via ytcfg.

fieldInfo = EnzoFieldInfo

# Now individual component imports from raven
from yt.raven import PlotCollection, PlotCollectionInteractive, \
    QuiverCallback, ParticleCallback, ContourCallback, \
    GridBoundaryCallback, UnitBoundaryCallback, \
    LinePlotCallback, CuttingQuiverCallback, ClumpContourCallback, \
    HopCircleCallback

# Optional component imports from raven
try:
    from yt.raven import VolumeRenderingDataCube, \
        VolumeRendering3DProfile, HaloMassesPositionPlot
except ImportError:
    pass

# Individual imports from Fido
from yt.fido import GrabCollections, OutputCollection

import yt.funcs

# Some convenience functions to ease our time running scripts
# from the command line

<<<<<<< HEAD
def get_pf():
    return EnzoStaticOutput(sys.argv[-1])

def get_pc():
    return PlotCollection(EnzoStaticOutput(sys.argv[-1]))

# Now the | operator overloading
# (which is totally a stunt)

class _StaticOutputIfier(object):
    def __init__(self):
        pass
    def __ror__(self, other):
        return EnzoStaticOutput(other)
static = _StaticOutputIfier()

class __PlotVM(object):
    def __init__(self, axis = 0, field = "Density", name = None,
                width = None, **kwargs):
        self.axis = axis
        self.field = field
        self.name = name
        self.width = width
        self.kwargs = kwargs

    def __ror__(self, pf):
        if isinstance(pf, types.StringTypes): pf = EnzoStaticOutput(pf)
        pc = PlotCollection(pf)
        self._add_plot(pc)
        if self.name is None: self.name = str(pf)
        if self.width is not None:
            pc.set_width(*self.width)
        return pc.save(self.name)

    def __call__(self, *args, **kwargs):
        return type(self)(*args, **kwargs)

class _PlotSlice(__PlotVM):
    def _add_plot(self, pc):
        pc.add_slice(self.field, self.axis, **self.kwargs)
x_slicer = _PlotSlice(axis=0)
y_slicer = _PlotSlice(axis=1)
z_slicer = _PlotSlice(axis=2)

class _PlotProj(__PlotVM):
    def _add_plot(self, pc):
        pc.add_projection(self.field, self.axis, **self.kwargs)
x_projector = _PlotProj(axis=0)
y_projector = _PlotProj(axis=1)
z_projector = _PlotProj(axis=2)

class __MultiPlotter(object):
    def __init__(self, field = "Density", name = None, width = None, **kwargs):
        self.field = field
        self.name = name
        self.width = width
        self.kwargs = kwargs

    def __ror__(self, pf):
        if isinstance(pf, types.StringTypes): pf = EnzoStaticOutput(pf)
        pc = PlotCollection(pf)
        self._add_plot(pc)
        if self.name is None: self.name = str(pf)
        if self.width is not None:
            pc.set_width(*self.width)
        return pc.save(self.name)

    def __call__(self, *args, **kwargs):
        return type(self)(*args, **kwargs)

class _MultiPlotSlice(__PlotVM):
    def _add_plot(self, pc):
        for ax in range(3): pc.add_slice(self.field, ax, **self.kwargs)
slicer = _MultiPlotSlice()

class _MultiPlotProj(__PlotVM):
    def _add_plot(self, pc):
        for ax in range(3): pc.add_projection(self.field, ax, **self.kwargs)
projector = _MultiPlotProj()

# Now some recipes
#
# NOTE HIGH LEVEL OF MAGIC.
# This is not for advanced users.

def _get_current_pf():
    # We continue until we have 'pf' in the locals space
    import inspect
    for s in inspect.stack()[1:]:
        if 'pf' in s[0].f_locals:
            __pf = s[0].f_locals['pf']
            if isinstance(__pf, types.StringTypes):
                __pf = EnzoStaticOutput(__pf)
            mylog.info("Obtained parameter file %s", __pf)
            return __pf
    
def hop_plot(my_pf = None):
    if my_pf is None: my_pf = _get_current_pf()
    pc = PlotCollection(my_pf, center=[0.5,0.5,0.5])
    center = (my_pf["DomainRightEdge"]-my_pf["DomainLeftEdge"])/2.0
    hop_output = hop.HopList(my_pf.h.sphere(center, 1.0/my_pf["1"]))
    hop_output.write_out("%s.hop" % my_pf)
    for ax in range(3):
        pc.add_projection("Density", ax).add_callback(
                            HopCircleCallback(hop_output, ax))
    pc.save("%s_hop" % my_pf)
=======
from yt.lagos import EnzoStaticOutput, OrionStaticOutput, \
    BinnedProfile1D, BinnedProfile2D, BinnedProfile3D, \
    add_field, Clump, write_clump_hierarchy, find_clumps, \
    write_clumps

from yt.raven import PlotCollection, PlotCollectionInteractive, \
    QuiverCallback, ParticleCallback, ContourCallback, \
    GridBoundaryCallback, UnitBoundaryCallback, \
    LinePlotCallback, CuttingQuiverCallback

try:
    from yt.raven import VolumeRenderingDataCube, \
        VolumeRendering3DProfile, HaloMassesPositionPlot
except ImportError:
    pass

from yt.fido import GrabCollections, OutputCollection

def get_eso():
    return lagos.EnzoStaticOutput(sys.argv[-1])

def get_oso():
    return lagos.OrionStaticOutput(sys.argv[-1])
>>>>>>> e5e76a24
<|MERGE_RESOLUTION|>--- conflicted
+++ resolved
@@ -41,7 +41,8 @@
 from yt.lagos import EnzoStaticOutput, \
     BinnedProfile1D, BinnedProfile2D, BinnedProfile3D, \
     add_field, FieldInfo, EnzoFieldInfo, Enzo2DFieldInfo, OrionFieldInfo, \
-    Clump, write_clump_hierarchy, find_clumps, write_clumps
+    Clump, write_clump_hierarchy, find_clumps, write_clumps, \
+    OrionStaticOutput
 
 # This is a temporary solution -- in the future, we will allow the user to
 # select this via ytcfg.
@@ -70,7 +71,6 @@
 # Some convenience functions to ease our time running scripts
 # from the command line
 
-<<<<<<< HEAD
 def get_pf():
     return EnzoStaticOutput(sys.argv[-1])
 
@@ -176,29 +176,4 @@
     for ax in range(3):
         pc.add_projection("Density", ax).add_callback(
                             HopCircleCallback(hop_output, ax))
-    pc.save("%s_hop" % my_pf)
-=======
-from yt.lagos import EnzoStaticOutput, OrionStaticOutput, \
-    BinnedProfile1D, BinnedProfile2D, BinnedProfile3D, \
-    add_field, Clump, write_clump_hierarchy, find_clumps, \
-    write_clumps
-
-from yt.raven import PlotCollection, PlotCollectionInteractive, \
-    QuiverCallback, ParticleCallback, ContourCallback, \
-    GridBoundaryCallback, UnitBoundaryCallback, \
-    LinePlotCallback, CuttingQuiverCallback
-
-try:
-    from yt.raven import VolumeRenderingDataCube, \
-        VolumeRendering3DProfile, HaloMassesPositionPlot
-except ImportError:
-    pass
-
-from yt.fido import GrabCollections, OutputCollection
-
-def get_eso():
-    return lagos.EnzoStaticOutput(sys.argv[-1])
-
-def get_oso():
-    return lagos.OrionStaticOutput(sys.argv[-1])
->>>>>>> e5e76a24
+    pc.save("%s_hop" % my_pf)