--- conflicted
+++ resolved
@@ -211,18 +211,12 @@
         px_index = lagos.x_dict[plot.data.axis]
         py_index = lagos.y_dict[plot.data.axis]
         dom = plot.data.pf["DomainRightEdge"] - plot.data.pf["DomainLeftEdge"]
-<<<<<<< HEAD
-        pxs, pys = na.mgrid[-1:1:3j,-1:1:3j]
-        GLE = plot.data.grid_left_edge
-        GRE = plot.data.grid_right_edge
-=======
         if self.periodic:
             pxs, pys = na.mgrid[-1:1:3j,-1:1:3j]
         else:
             pxs, pys = na.mgrid[0:0:1j,0:0:1j]
-        GLE = plot.data.gridLeftEdge
-        GRE = plot.data.gridRightEdge
->>>>>>> c2ae100d
+        GLE = plot.data.grid_left_edge
+        GRE = plot.data.grid_right_edge
         for px_off, py_off in zip(pxs.ravel(), pys.ravel()):
             pxo = px_off * dom[px_index]
             pyo = py_off * dom[py_index]
