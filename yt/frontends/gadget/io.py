"""
Gadget data-file handling functions




"""
from __future__ import print_function

#-----------------------------------------------------------------------------
# Copyright (c) 2013, yt Development Team.
#
# Distributed under the terms of the Modified BSD License.
#
# The full license is in the file COPYING.txt, distributed with this software.
#-----------------------------------------------------------------------------

import numpy as np
import os

from yt.extern.six import string_types
from yt.utilities.io_handler import \
    BaseIOHandler
from yt.utilities.lib.geometry_utils import \
    compute_morton
from yt.utilities.logger import ytLogger as mylog
from yt.utilities.on_demand_imports import _h5py as h5py

from .data_structures import \
    _get_gadget_format

from .definitions import \
    gadget_hdf5_ptypes


class IOHandlerGadgetHDF5(BaseIOHandler):
    _dataset_type = "gadget_hdf5"
    _vector_fields = ("Coordinates", "Velocity", "Velocities")
    _known_ptypes = gadget_hdf5_ptypes
    _var_mass = None
    _element_names = ('Hydrogen', 'Helium', 'Carbon', 'Nitrogen', 'Oxygen',
                      'Neon', 'Magnesium', 'Silicon', 'Iron')

    @property
    def var_mass(self):
        if self._var_mass is None:
            vm = []
            for i, v in enumerate(self.ds["Massarr"]):
                if v == 0:
                    vm.append(self._known_ptypes[i])
            self._var_mass = tuple(vm)
        return self._var_mass

    def _read_fluid_selection(self, chunks, selector, fields, size):
        raise NotImplementedError

    def _read_particle_coords(self, chunks, ptf):
        # This will read chunks and yield the results.
        chunks = list(chunks)
        data_files = set([])
        for chunk in chunks:
            for obj in chunk.objs:
                data_files.update(obj.data_files)
        for data_file in sorted(data_files, key=lambda x: x.filename):
            f = h5py.File(data_file.filename, "r")
            # This double-reads
            for ptype, field_list in sorted(ptf.items()):
                if data_file.total_particles[ptype] == 0:
                    continue
                x = f["/%s/Coordinates" % ptype][:, 0].astype("float64")
                y = f["/%s/Coordinates" % ptype][:, 1].astype("float64")
                z = f["/%s/Coordinates" % ptype][:, 2].astype("float64")
                yield ptype, (x, y, z)
            f.close()

    def _read_particle_fields(self, chunks, ptf, selector):
        # Now we have all the sizes, and we can allocate
        data_files = set([])
        for chunk in chunks:
            for obj in chunk.objs:
                data_files.update(obj.data_files)
        for data_file in sorted(data_files, key=lambda x: x.filename):
            f = h5py.File(data_file.filename, "r")
            for ptype, field_list in sorted(ptf.items()):
                if data_file.total_particles[ptype] == 0:
                    continue
                g = f["/%s" % ptype]
                coords = g["Coordinates"][:].astype("float64")
                mask = selector.select_points(
                    coords[:, 0], coords[:, 1], coords[:, 2], 0.0)
                del coords
                if mask is None:
                    continue
                for field in field_list:

                    if field in ("Mass", "Masses") and \
                            ptype not in self.var_mass:
                        data = np.empty(mask.sum(), dtype="float64")
                        ind = self._known_ptypes.index(ptype)
                        data[:] = self.ds["Massarr"][ind]

                    elif field in self._element_names:
                        rfield = 'ElementAbundance/' + field
                        data = g[rfield][:][mask, ...]
                    elif field.startswith("Metallicity_"):
                        col = int(field.rsplit("_", 1)[-1])
                        data = g["Metallicity"][:, col][mask]
                    elif field.startswith("Chemistry_"):
                        col = int(field.rsplit("_", 1)[-1])
                        data = g["ChemistryAbundances"][:, col][mask]
                    else:
                        data = g[field][:][mask, ...]

                    yield (ptype, field), data
            f.close()

    def _initialize_index(self, data_file, regions):
        index_ptype = self.index_ptype
        f = h5py.File(data_file.filename, "r")
        if index_ptype == "all":
            pcount = f["/Header"].attrs["NumPart_ThisFile"][:].sum()
            keys = f.keys()
        else:
            pt = int(index_ptype[-1])
            pcount = f["/Header"].attrs["NumPart_ThisFile"][pt]
            keys = [index_ptype]
        morton = np.empty(pcount, dtype='uint64')
        ind = 0
        for key in keys:
            if not key.startswith("PartType"):
                continue
            if "Coordinates" not in f[key]:
                continue
            ds = f[key]["Coordinates"]
            dt = ds.dtype.newbyteorder("N")  # Native
            pos = np.empty(ds.shape, dtype=dt)
            pos[:] = ds
            regions.add_data_file(pos, data_file.file_id,
                                  data_file.ds.filter_bbox)
            morton[ind:ind + pos.shape[0]] = compute_morton(
                pos[:, 0], pos[:, 1], pos[:, 2],
                data_file.ds.domain_left_edge,
                data_file.ds.domain_right_edge,
                data_file.ds.filter_bbox)
            ind += pos.shape[0]
        f.close()
        return morton

    def _count_particles(self, data_file):
        f = h5py.File(data_file.filename, "r")
        pcount = f["/Header"].attrs["NumPart_ThisFile"][:]
        f.close()
        npart = dict(("PartType%s" % (i), v) for i, v in enumerate(pcount))
        return npart

    def _identify_fields(self, data_file):
        f = h5py.File(data_file.filename, "r")
        fields = []
        cname = self.ds._particle_coordinates_name  # Coordinates
        mname = self.ds._particle_mass_name  # Mass

        # loop over all keys in OWLS hdf5 file
        #--------------------------------------------------
        for key in f.keys():

            # only want particle data
            #--------------------------------------
            if not key.startswith("PartType"):
                continue

            # particle data group
            #--------------------------------------
            g = f[key]
            if cname not in g:
                continue

            # note str => not unicode!
            ptype = str(key)
            if ptype not in self.var_mass:
                fields.append((ptype, mname))

            # loop over all keys in PartTypeX group
            #----------------------------------------
            for k in g.keys():

                if k == 'ElementAbundance':
                    gp = g[k]
                    for j in gp.keys():
                        kk = j
                        fields.append((ptype, str(kk)))
                elif k == 'Metallicity' and len(g[k].shape) > 1:
                    # Vector of metallicity
                    for i in range(g[k].shape[1]):
                        fields.append((ptype, "Metallicity_%02i" % i))
                elif k == "ChemistryAbundances" and len(g[k].shape) > 1:
                    for i in range(g[k].shape[1]):
                        fields.append((ptype, "Chemistry_%03i" % i))
                else:
                    kk = k
                    if not hasattr(g[kk], "shape"):
                        continue
                    if len(g[kk].shape) > 1:
                        self._vector_fields[kk] = g[kk].shape[1]
                    fields.append((ptype, str(kk)))

        f.close()
        return fields, {}


ZeroMass = object()


class IOHandlerGadgetBinary(BaseIOHandler):
    _dataset_type = "gadget_binary"
    _vector_fields = (("Coordinates", 3),
                      ("Velocity", 3),
                      ("Velocities", 3),
                      ("FourMetalFractions", 4))

    # Particle types (Table 3 in GADGET-2 user guide)
    #
    # Blocks in the file:
    #   HEAD
    #   POS
    #   VEL
    #   ID
    #   MASS    (variable mass only)
    #   U       (gas only)
    #   RHO     (gas only)
    #   HSML    (gas only)
    #   POT     (only if enabled in makefile)
    #   ACCE    (only if enabled in makefile)
    #   ENDT    (only if enabled in makefile)
    #   TSTP    (only if enabled in makefile)

    _var_mass = None
    _format = None

    def __init__(self, ds, *args, **kwargs):
        self._vector_fields = dict(self._vector_fields)
        self._fields = ds._field_spec
        self._ptypes = ds._ptype_spec
        self.data_files = set([])
        gformat = _get_gadget_format(ds.parameter_filename)
        # gadget format 1 original, 2 with block name
        self._format = gformat[0]
        self._endian = gformat[1]
        super(IOHandlerGadgetBinary, self).__init__(ds, *args, **kwargs)

    @property
    def var_mass(self):
        if self._var_mass is None:
            vm = []
            for i, v in enumerate(self.ds["Massarr"]):
                if v == 0:
                    vm.append(self._ptypes[i])
            self._var_mass = tuple(vm)
        return self._var_mass

    def _read_fluid_selection(self, chunks, selector, fields, size):
        raise NotImplementedError

    def _read_particle_coords(self, chunks, ptf):
        data_files = set([])
        for chunk in chunks:
            for obj in chunk.objs:
                data_files.update(obj.data_files)
        for data_file in sorted(data_files):
            poff = data_file.field_offsets
            tp = data_file.total_particles
            f = open(data_file.filename, "rb")
            for ptype in ptf:
                # This is where we could implement sub-chunking
                f.seek(poff[ptype, "Coordinates"], os.SEEK_SET)
                pos = self._read_field_from_file(f,
                                                 tp[ptype], "Coordinates")
                yield ptype, (pos[:, 0], pos[:, 1], pos[:, 2])
            f.close()

    def _read_particle_fields(self, chunks, ptf, selector):
        data_files = set([])
        for chunk in chunks:
            for obj in chunk.objs:
                data_files.update(obj.data_files)
        for data_file in sorted(data_files):
            poff = data_file.field_offsets
            tp = data_file.total_particles
            f = open(data_file.filename, "rb")
            for ptype, field_list in sorted(ptf.items()):
                f.seek(poff[ptype, "Coordinates"], os.SEEK_SET)
                pos = self._read_field_from_file(f,
                                                 tp[ptype], "Coordinates")
                mask = selector.select_points(
                    pos[:, 0], pos[:, 1], pos[:, 2], 0.0)
                del pos
                if mask is None:
                    continue
                for field in field_list:
                    if field == "Mass" and ptype not in self.var_mass:
                        data = np.empty(mask.sum(), dtype="float64")
                        m = self.ds.parameters["Massarr"][
                            self._ptypes.index(ptype)]
                        data[:] = m
                        yield (ptype, field), data
                        continue
                    f.seek(poff[ptype, field], os.SEEK_SET)
                    data = self._read_field_from_file(f, tp[ptype], field)
                    data = data[mask, ...]
                    yield (ptype, field), data
            f.close()

    def _read_field_from_file(self, f, count, name):
        if count == 0:
            return
        if name == "ParticleIDs":
            dt = self._endian + "u4"
        else:
<<<<<<< HEAD
            dt = self._float_type
=======
            dt = self._endian + "f4"
>>>>>>> 8b516255
        if name in self._vector_fields:
            count *= self._vector_fields[name]
        arr = np.fromfile(f, dtype=dt, count=count)
        if name in self._vector_fields:
            factor = self._vector_fields[name]
            arr = arr.reshape((count // factor, factor), order="C")
        return arr.astype("float64")

    def _initialize_index(self, data_file, regions):
        DLE = data_file.ds.domain_left_edge
        DRE = data_file.ds.domain_right_edge
<<<<<<< HEAD
        self._float_type = data_file.ds._validate_header(data_file.filename)[1]
        self._field_size = np.dtype(self._float_type).itemsize
        with open(data_file.filename, "rb") as f:
            # We add on an additionally 4 for the first record.
            f.seek(data_file._position_offset + 4)
            # The first total_particles * 3 values are positions
            pp = np.fromfile(f, dtype=self._float_type, count=count*3)
            pp.shape = (count, 3)
        regions.add_data_file(pp, data_file.file_id, data_file.ds.filter_bbox)
        morton = compute_morton(pp[:,0], pp[:,1], pp[:,2], DLE, DRE,
                                data_file.ds.filter_bbox)
        return morton
=======
        if self.index_ptype == "all":
            count = sum(data_file.total_particles.values())
            with open(data_file.filename, "rb") as f:
                # We add on an additionally 4 for the first record.
                f.seek(data_file._position_offset + 4)
                # The first total_particles * 3 values are positions
                pp = np.fromfile(f, dtype=self._endian + 'f4', count=count * 3)
                pp.shape = (count, 3)
                pp = pp.astype(np.float32)
            regions.add_data_file(pp, data_file.file_id,
                                  data_file.ds.filter_bbox)
            morton = compute_morton(pp[:, 0], pp[:, 1], pp[:, 2], DLE, DRE,
                                    data_file.ds.filter_bbox)
            return morton
        else:
            idpos = self._ptypes.index(self.index_ptype)
            count = data_file.total_particles.get(self.index_ptype)
            account = [0, data_file.total_particles.get(self._ptypes[0]),
                       data_file.total_particles.get(self._ptypes[1]),
                       data_file.total_particles.get(self._ptypes[2]),
                       data_file.total_particles.get(self._ptypes[3]),
                       data_file.total_particles.get(self._ptypes[4])]
            account = np.cumsum(account)
            with open(data_file.filename, "rb") as f:
                # We add on an additionally 4 for the first record and skip
                # unwanted particles.
                f.seek(data_file._position_offset + 4 + account[idpos] * 12)
                # The first total_particles * 3 values are positions
                pp = np.fromfile(f, dtype=self._endian + 'f4', count=count * 3)
                pp.shape = (count, 3)
                pp = pp.astype(np.float32)
            regions.add_data_file(pp, data_file.file_id,
                                  data_file.ds.filter_bbox)
            morton = compute_morton(pp[:, 0], pp[:, 1], pp[:, 2], DLE, DRE,
                                    data_file.ds.filter_bbox)
            return morton
>>>>>>> 8b516255

    def _count_particles(self, data_file):
        npart = dict((self._ptypes[i], v)
                     for i, v in enumerate(data_file.header["Npart"]))
        return npart

    # header is 256, but we have 4 at beginning and end for ints
<<<<<<< HEAD
=======
    _field_size = 4

>>>>>>> 8b516255
    def _calculate_field_offsets(self, field_list, pcount,
                                 offset, file_size=None):
        # field_list is (ftype, fname) but the blocks are ordered
        # (fname, ftype) in the file.
        if self._format == 2:
            pos = offset - 16  # already added in data_structures: L76
        else:
            pos = offset
        fs = self._field_size
        offsets = {}

        for field in self._fields:
            if not isinstance(field, string_types):
                field = field[0]
            if not any((ptype, field) in field_list
                       for ptype in self._ptypes):
                continue
            if self._format == 2:
                pos += 20  # skip block header
            elif self._format == 1:
                pos += 4
            else:
                raise RuntimeError(
                    "incorrect Gadget format %s!" % str(self._format))
            any_ptypes = False
            for ptype in self._ptypes:
                if field == "Mass" and ptype not in self.var_mass:
                    continue
                if (ptype, field) not in field_list:
                    continue
                offsets[(ptype, field)] = pos
                any_ptypes = True
                if field in self._vector_fields:
                    pos += self._vector_fields[field] * pcount[ptype] * fs
                else:
                    pos += pcount[ptype] * fs
            pos += 4
            if not any_ptypes:
                pos -= 8
        if file_size is not None:
            if (file_size != pos) & (self._format == 1):  # ignore the rest of format 2
                mylog.warning("Your Gadget-2 file may have extra " +
                              "columns or different precision!" +
                              " (%s file vs %s computed)",
                              file_size, pos)
        return offsets

    def _identify_fields(self, domain):
        # We can just look at the particle counts.
        field_list = []
        tp = domain.total_particles
        for i, ptype in enumerate(self._ptypes):
            count = tp[ptype]
            if count == 0:
                continue
            m = domain.header["Massarr"][i]
            for field in self._fields:
                if isinstance(field, tuple):
                    field, req = field
                    if req is ZeroMass:
                        if m > 0.0:
                            continue
                    elif isinstance(req, tuple) and ptype in req:
                        pass
                    elif req != ptype:
                        continue
                field_list.append((ptype, field))
        return field_list, {}<|MERGE_RESOLUTION|>--- conflicted
+++ resolved
@@ -315,73 +315,46 @@
         if name == "ParticleIDs":
             dt = self._endian + "u4"
         else:
-<<<<<<< HEAD
-            dt = self._float_type
-=======
-            dt = self._endian + "f4"
->>>>>>> 8b516255
+            dt = self._endian + self._float_type
         if name in self._vector_fields:
             count *= self._vector_fields[name]
         arr = np.fromfile(f, dtype=dt, count=count)
         if name in self._vector_fields:
             factor = self._vector_fields[name]
             arr = arr.reshape((count // factor, factor), order="C")
-        return arr.astype("float64")
+        return arr.astype(self._float_type)
+
+    def get_morton_from_position(self, data_file, count, offset_count,
+                                 regions, DLE, DRE):
+        with open(data_file.filename, "rb") as f:
+            # We add on an additionally 4 for the first record.
+            f.seek(data_file._position_offset + 4 + offset_count * 12)
+            # The first total_particles * 3 values are positions
+            pp = np.fromfile(f, dtype=self._endian + self._float_type,
+                             count=count * 3)
+            pp.shape = (count, 3)
+            pp = pp.astype(np._float_type)
+        regions.add_data_file(pp, data_file.file_id,
+                                  data_file.ds.filter_bbox)
+        morton = compute_morton(pp[:, 0], pp[:, 1], pp[:, 2], DLE, DRE,
+                                data_file.ds.filter_bbox)
+        return morton
 
     def _initialize_index(self, data_file, regions):
         DLE = data_file.ds.domain_left_edge
         DRE = data_file.ds.domain_right_edge
-<<<<<<< HEAD
-        self._float_type = data_file.ds._validate_header(data_file.filename)[1]
-        self._field_size = np.dtype(self._float_type).itemsize
-        with open(data_file.filename, "rb") as f:
-            # We add on an additionally 4 for the first record.
-            f.seek(data_file._position_offset + 4)
-            # The first total_particles * 3 values are positions
-            pp = np.fromfile(f, dtype=self._float_type, count=count*3)
-            pp.shape = (count, 3)
-        regions.add_data_file(pp, data_file.file_id, data_file.ds.filter_bbox)
-        morton = compute_morton(pp[:,0], pp[:,1], pp[:,2], DLE, DRE,
-                                data_file.ds.filter_bbox)
-        return morton
-=======
         if self.index_ptype == "all":
             count = sum(data_file.total_particles.values())
-            with open(data_file.filename, "rb") as f:
-                # We add on an additionally 4 for the first record.
-                f.seek(data_file._position_offset + 4)
-                # The first total_particles * 3 values are positions
-                pp = np.fromfile(f, dtype=self._endian + 'f4', count=count * 3)
-                pp.shape = (count, 3)
-                pp = pp.astype(np.float32)
-            regions.add_data_file(pp, data_file.file_id,
-                                  data_file.ds.filter_bbox)
-            morton = compute_morton(pp[:, 0], pp[:, 1], pp[:, 2], DLE, DRE,
-                                    data_file.ds.filter_bbox)
-            return morton
+            return self.get_morton_from_position(
+                data_file, count, 0, regions, DLE, DRE)
         else:
             idpos = self._ptypes.index(self.index_ptype)
             count = data_file.total_particles.get(self.index_ptype)
-            account = [0, data_file.total_particles.get(self._ptypes[0]),
-                       data_file.total_particles.get(self._ptypes[1]),
-                       data_file.total_particles.get(self._ptypes[2]),
-                       data_file.total_particles.get(self._ptypes[3]),
-                       data_file.total_particles.get(self._ptypes[4])]
+            account = [0] + [data_file.total_particles.get(ptype)
+                             for ptype in self._ptypes]
             account = np.cumsum(account)
-            with open(data_file.filename, "rb") as f:
-                # We add on an additionally 4 for the first record and skip
-                # unwanted particles.
-                f.seek(data_file._position_offset + 4 + account[idpos] * 12)
-                # The first total_particles * 3 values are positions
-                pp = np.fromfile(f, dtype=self._endian + 'f4', count=count * 3)
-                pp.shape = (count, 3)
-                pp = pp.astype(np.float32)
-            regions.add_data_file(pp, data_file.file_id,
-                                  data_file.ds.filter_bbox)
-            morton = compute_morton(pp[:, 0], pp[:, 1], pp[:, 2], DLE, DRE,
-                                    data_file.ds.filter_bbox)
-            return morton
->>>>>>> 8b516255
+            return self.get_morton_from_position(
+                data_file, account, account[idpos], regions, DLE, DRE)
 
     def _count_particles(self, data_file):
         npart = dict((self._ptypes[i], v)
@@ -389,11 +362,7 @@
         return npart
 
     # header is 256, but we have 4 at beginning and end for ints
-<<<<<<< HEAD
-=======
     _field_size = 4
-
->>>>>>> 8b516255
     def _calculate_field_offsets(self, field_list, pcount,
                                  offset, file_size=None):
         # field_list is (ftype, fname) but the blocks are ordered
