"""
RAMSES-specific fields



"""

#-----------------------------------------------------------------------------
# Copyright (c) 2013, yt Development Team.
#
# Distributed under the terms of the Modified BSD License.
#
# The full license is in the file COPYING.txt, distributed with this software.
#-----------------------------------------------------------------------------

import glob
import os
import numpy as np

from yt.utilities.physical_constants import \
    boltzmann_constant_cgs, \
    mass_hydrogen_cgs, \
    mh
from yt.utilities.linear_interpolators import \
    BilinearFieldInterpolator
import yt.utilities.fortran_utils as fpu
from yt.fields.field_info_container import \
    FieldInfoContainer

b_units = "code_magnetic"
ra_units = "code_length / code_time**2"
rho_units = "code_density"
vel_units = "code_velocity"
pressure_units = "code_pressure"

known_species_masses = dict(
  (sp, mh * v) for sp, v in [
                ("HI", 1.0),
                ("HII", 1.0),
                ("Electron", 1.0),
                ("HeI", 4.0),
                ("HeII", 4.0),
                ("HeIII", 4.0),
                ("H2I", 2.0),
                ("H2II", 2.0),
                ("HM", 1.0),
                ("DI", 2.0),
                ("DII", 2.0),
                ("HDI", 3.0),
    ])

_cool_axes = ("lognH", "logT", "logTeq")
_cool_arrs = ("metal", "cool", "heat", "metal_prime", "cool_prime",
              "heat_prime", "mu", "abundances")
_cool_species = ("Electron_number_density",
                 "HI_number_density",
                 "HII_number_density",
                 "HeI_number_density",
                 "HeII_number_density",
                 "HeIII_number_density")

_X = 0.76 # H fraction, hardcoded
_Y = 0.24 # He fraction, hardcoded

class RAMSESFieldInfo(FieldInfoContainer):
    known_other_fields = (
        ("Density", (rho_units, ["density"], None)),
        ("x-velocity", (vel_units, ["velocity_x"], None)),
        ("y-velocity", (vel_units, ["velocity_y"], None)),
        ("z-velocity", (vel_units, ["velocity_z"], None)),
        ("Pres_IR", (pressure_units, ["pres_IR"], None)),
        ("Pressure", (pressure_units, ["pressure"], None)),
        ("Metallicity", ("", ["metallicity"], None)),
        ("HII",  ("", ["H_p1_fraction"], None)),
        ("HeII", ("", ["He_p1_fraction"], None)),
        ("HeIII",("", ["He_p2_fraction"], None)),
    )
    known_particle_fields = (
        ("particle_position_x", ("code_length", [], None)),
        ("particle_position_y", ("code_length", [], None)),
        ("particle_position_z", ("code_length", [], None)),
        ("particle_velocity_x", (vel_units, [], None)),
        ("particle_velocity_y", (vel_units, [], None)),
        ("particle_velocity_z", (vel_units, [], None)),
        ("particle_mass", ("code_mass", [], None)),
        ("particle_identifier", ("", ["particle_index"], None)),
        ("particle_refinement_level", ("", [], None)),
        ("particle_age", ("code_time", ['age'], None)),
        ("particle_metallicity", ("", [], None)),
    )

    def setup_fluid_fields(self):
        def _temperature(field, data):
            rv = data["gas", "pressure"]/data["gas", "density"]
            rv *= mass_hydrogen_cgs/boltzmann_constant_cgs
            return rv
        self.add_field(("gas", "temperature"), sampling_type="cell",  function=_temperature,
                        units=self.ds.unit_system["temperature"])
        self.create_cooling_fields()
        # See if we need to load the rt fields
        foldername  = os.path.abspath(os.path.dirname(self.ds.parameter_filename))
        rt_flag = any(glob.glob(os.sep.join([foldername, 'info_rt_*.txt'])))
        if rt_flag: # rt run
            self.setup_rt_fields()

    def setup_rt_fields(self):
        def _temp_IR(field, data):
            rv = data["gas", "pres_IR"]/data["gas", "density"]
            rv *= mass_hydrogen_cgs/boltzmann_constant_cgs
            return rv
        self.add_field(("gas", "temp_IR"), sampling_type="cell",
                       function=_temp_IR,
                       units=self.ds.unit_system["temperature"])
        for species in ['H_p1', 'He_p1', 'He_p2']:
            def _species_density(field, data):
                return data['gas', species+'_fraction']*data['gas', 'density']
            self.add_field(('gas', species+'_density'), sampling_type='cell',
                           function=_species_density,
                           units=self.ds.unit_system['density'])
            def _species_mass(field, data):
                return (data['gas', species+'_density']*
                        data['index', 'cell_volume'])
            self.add_field(('gas', species+'_mass'), sampling_type='cell',
                           function=_species_mass,
                           units=self.ds.unit_system['mass'])


    def create_cooling_fields(self):
        num = os.path.basename(self.ds.parameter_filename).split("."
                )[0].split("_")[1]
        filename = "%s/cooling_%05i.out" % (
            os.path.dirname(self.ds.parameter_filename), int(num))

        if not os.path.exists(filename): return
        def _create_field(name, interp_object):
            def _func(field, data):
                shape = data["temperature"].shape
                d = {'lognH': np.log10(_X*data["density"]/mh).ravel(),
                     'logT' : np.log10(data["temperature"]).ravel()}
                rv = 10**interp_object(d).reshape(shape)
                # Return array in unit 'per volume' consistently with line below
<<<<<<< HEAD
                return rv.in_units('code_length**-3')
            self.add_field(name = name, function=_func,
                           units = "code_length**-3")
=======
                return data.ds.arr(rv, 'code_length**-3')
            self.add_field(name = name, sampling_type="cell", function=_func,
                                 units = "code_length**-3")
>>>>>>> 7ef69331
        avals = {}
        tvals = {}
        with open(filename, "rb") as f:
            n1, n2 = fpu.read_vector(f, 'i')
            n = n1 * n2
            for ax in _cool_axes:
                avals[ax] = fpu.read_vector(f, 'd')
            for tname in _cool_arrs:
                var = fpu.read_vector(f, 'd')
                if var.size == n1*n2:
                    tvals[tname] = var.reshape((n1, n2), order='F')
                else:
                    var = var.reshape((n1, n2, var.size // (n1*n2)), order='F')
                    for i in range(var.shape[-1]):
                        tvals[_cool_species[i]] = var[:,:,i]

        for n in tvals:
            interp = BilinearFieldInterpolator(tvals[n],
                        (avals["lognH"], avals["logT"]),
                        ["lognH", "logT"], truncate = True)
            _create_field(("gas", n), interp)<|MERGE_RESOLUTION|>--- conflicted
+++ resolved
@@ -139,15 +139,9 @@
                      'logT' : np.log10(data["temperature"]).ravel()}
                 rv = 10**interp_object(d).reshape(shape)
                 # Return array in unit 'per volume' consistently with line below
-<<<<<<< HEAD
-                return rv.in_units('code_length**-3')
-            self.add_field(name = name, function=_func,
-                           units = "code_length**-3")
-=======
                 return data.ds.arr(rv, 'code_length**-3')
             self.add_field(name = name, sampling_type="cell", function=_func,
                                  units = "code_length**-3")
->>>>>>> 7ef69331
         avals = {}
         tvals = {}
         with open(filename, "rb") as f:
