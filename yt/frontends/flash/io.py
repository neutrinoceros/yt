--- conflicted
+++ resolved
@@ -59,52 +59,6 @@
 
     def _read_particle_coords(self, chunks, ptf):
         chunks = list(chunks)
-<<<<<<< HEAD
-        f_part = self._particle_handle
-        p_ind = self.pf.h._particle_indices
-        px, py, pz = (self._particle_fields["particle_pos%s" % ax]
-                      for ax in 'xyz')
-        p_fields = f_part["/tracer particles"]
-        assert(len(ptf) == 1)
-        ptype = ptf.keys()[0]
-        for chunk in chunks:
-            start = end = None
-            for g1, g2 in particle_sequences(chunk.objs):
-                start = p_ind[g1.id - g1._id_offset]
-                end = p_ind[g2.id - g2._id_offset + 1]
-                x = p_fields[start:end, px]
-                y = p_fields[start:end, py]
-                z = p_fields[start:end, pz]
-                yield ptype, (x, y, z)
-
-    def _read_particle_fields(self, chunks, ptf, selector):
-        chunks = list(chunks)
-        f_part = self._particle_handle
-        p_ind = self.pf.h._particle_indices
-        px, py, pz = (self._particle_fields["particle_pos%s" % ax]
-                      for ax in 'xyz')
-        p_fields = f_part["/tracer particles"]
-        assert(len(ptf) == 1)
-        ptype = ptf.keys()[0]
-        field_list = ptf[ptype]
-        for chunk in chunks:
-            for g1, g2 in particle_sequences(chunk.objs):
-                start = p_ind[g1.id - g1._id_offset]
-                end = p_ind[g2.id - g2._id_offset + 1]
-                x = p_fields[start:end, px]
-                y = p_fields[start:end, py]
-                z = p_fields[start:end, pz]
-                mask = selector.select_points(x, y, z)
-                if mask is None: continue
-                for field in field_list:
-                    fi = self._particle_fields[field]
-                    data = p_fields[start:end, fi]
-                    yield (ptype, field), data[mask]
-
-    def _read_data_set(self, grid, field):
-        f = self._handle
-=======
->>>>>>> 10fc1156
         f_part = self._particle_handle
         p_ind = self.pf.h._particle_indices
         px, py, pz = (self._particle_fields["particle_pos%s" % ax]
@@ -187,9 +141,5 @@
                 end = gs[-1].id - gs[-1]._id_offset + 1
                 data = ds[start:end,:,:,:].transpose()
                 for i, g in enumerate(gs):
-<<<<<<< HEAD
-                    rv[g.id][field] = data[...,i]
-=======
                     rv[g.id][field] = np.asarray(data[...,i], "=f8")
->>>>>>> 10fc1156
         return rv
