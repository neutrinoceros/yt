import glob
import os
import struct

<<<<<<< HEAD
from yt.frontends.sph.io import \
    IOHandlerSPH
from yt.frontends.tipsy.definitions import \
    npart_mapping
from yt.utilities.lib.particle_kdtree_tools import \
    generate_smoothing_length
from yt.utilities.logger import ytLogger as \
    mylog
=======
import numpy as np
from numpy.lib.recfunctions import append_fields

from yt.frontends.sph.io import IOHandlerSPH
from yt.frontends.tipsy.definitions import npart_mapping
from yt.geometry.particle_geometry_handler import CHUNKSIZE
from yt.utilities.lib.particle_kdtree_tools import generate_smoothing_length
from yt.utilities.logger import ytLogger as mylog
>>>>>>> a6ad1211


class IOHandlerTipsyBinary(IOHandlerSPH):
    _dataset_type = "tipsy"
    _vector_fields = ("Coordinates", "Velocity", "Velocities")

    _pdtypes = None  # dtypes, to be filled in later
    _aux_pdtypes = None  # auxiliary files' dtypes

<<<<<<< HEAD
    _ptypes = ("Gas",
               "DarkMatter",
               "Stars")
=======
    _ptypes = ("Gas", "DarkMatter", "Stars")
    _chunksize = CHUNKSIZE

>>>>>>> a6ad1211
    _aux_fields = None
    _fields = (
        ("Gas", "Mass"),
        ("Gas", "Coordinates"),
        ("Gas", "Velocities"),
        ("Gas", "Density"),
        ("Gas", "Temperature"),
        ("Gas", "Epsilon"),
        ("Gas", "Metals"),
        ("Gas", "Phi"),
        ("DarkMatter", "Mass"),
        ("DarkMatter", "Coordinates"),
        ("DarkMatter", "Velocities"),
        ("DarkMatter", "Epsilon"),
        ("DarkMatter", "Phi"),
        ("Stars", "Mass"),
        ("Stars", "Coordinates"),
        ("Stars", "Velocities"),
        ("Stars", "Metals"),
        ("Stars", "FormationTime"),
        ("Stars", "Epsilon"),
        ("Stars", "Phi"),
    )

    def __init__(self, *args, **kwargs):
        self._aux_fields = []
        super(IOHandlerTipsyBinary, self).__init__(*args, **kwargs)

    def _read_fluid_selection(self, chunks, selector, fields, size):
        raise NotImplementedError

    def _fill_fields(self, fields, vals, hsml, mask, data_file):
        if mask is None:
            size = 0
        elif isinstance(mask, slice):
            size = vals[fields[0]].size
        else:
            size = mask.sum()
        rv = {}
        for field in fields:
            mylog.debug("Allocating %s values for %s", size, field)
            if field in self._vector_fields:
                rv[field] = np.empty((size, 3), dtype="float64")
                if size == 0:
                    continue
                rv[field][:, 0] = vals[field]["x"][mask]
                rv[field][:, 1] = vals[field]["y"][mask]
                rv[field][:, 2] = vals[field]["z"][mask]
            elif field == "smoothing_length":
                rv[field] = hsml[mask]
            else:
                rv[field] = np.empty(size, dtype="float64")
                if size == 0:
                    continue
                rv[field][:] = vals[field][mask]
            if field == "Coordinates":
                eps = np.finfo(rv[field].dtype).eps
                for i in range(3):
                    rv[field][:, i] = np.clip(
                        rv[field][:, i],
                        self.ds.domain_left_edge[i].v + eps,
                        self.ds.domain_right_edge[i].v - eps,
                    )
        return rv

    def _read_particle_coords(self, chunks, ptf):
        data_files = set([])
        for chunk in chunks:
            for obj in chunk.objs:
                data_files.update(obj.data_files)
        chunksize = self.ds.index._chunksize
        for data_file in sorted(data_files, key=lambda x: (x.filename, x.start)):
            poff = data_file.field_offsets
            tp = data_file.total_particles
            f = open(data_file.filename, "rb")
            for ptype, field_list in sorted(
                ptf.items(), key=lambda a: poff.get(a[0], -1)
            ):
                if data_file.total_particles[ptype] == 0:
                    continue
                f.seek(poff[ptype])
                total = 0
                while total < tp[ptype]:
                    count = min(chunksize, tp[ptype] - total)
                    p = np.fromfile(f, self._pdtypes[ptype], count=count)
                    total += p.size
                    d = [p["Coordinates"][ax].astype("float64") for ax in "xyz"]
                    del p
                    if ptype == self.ds._sph_ptypes[0]:
                        hsml = self._read_smoothing_length(data_file, count)
                    else:
                        hsml = 0.0
                    yield ptype, d, hsml

    @property
    def hsml_filename(self):
        return "%s-%s" % (self.ds.parameter_filename, "hsml")

    def _generate_smoothing_length(self, data_files, kdtree):
        if os.path.exists(self.hsml_filename):
            with open(self.hsml_filename, "rb") as f:
                file_hash = struct.unpack("q", f.read(struct.calcsize("q")))[0]
            if file_hash != self.ds._file_hash:
                os.remove(self.hsml_filename)
            else:
                return
        positions = []
        for data_file in data_files:
            for _, ppos in self._yield_coordinates(
                data_file, needed_ptype=self.ds._sph_ptypes[0]
            ):
                positions.append(ppos)
        if positions == []:
            return
        positions = np.concatenate(positions)[kdtree.idx]
        hsml = generate_smoothing_length(positions, kdtree, self.ds._num_neighbors)
        hsml = hsml[np.argsort(kdtree.idx)]
        dtype = self._pdtypes["Gas"]["Coordinates"][0]
        with open(self.hsml_filename, "wb") as f:
            f.write(struct.pack("q", self.ds._file_hash))
            f.write(hsml.astype(dtype).tostring())

    def _read_smoothing_length(self, data_file, count):
        dtype = self._pdtypes["Gas"]["Coordinates"][0]
        with open(self.hsml_filename, "rb") as f:
            f.seek(struct.calcsize("q") + data_file.start * dtype.itemsize)
            hsmls = np.fromfile(f, dtype, count=count)
        return hsmls.astype("float64")

    def _get_smoothing_length(self, data_file, dtype, shape):
        return self._read_smoothing_length(data_file, shape[0])

    def _read_particle_fields(self, chunks, ptf, selector):
        chunks = list(chunks)
        data_files = set([])
        for chunk in chunks:
            for obj in chunk.objs:
                data_files.update(obj.data_files)
        for data_file in sorted(data_files, key=lambda x: (x.filename, x.start)):
            poff = data_file.field_offsets
            aux_fields_offsets = self._calculate_particle_offsets_aux(data_file)
            tp = data_file.total_particles
            f = open(data_file.filename, "rb")

            # we need to open all aux files for chunking to work
            aux_fh = {}
            for afield in self._aux_fields:
                aux_fh[afield] = open(data_file.filename + "." + afield, "rb")

            for ptype, field_list in sorted(
                ptf.items(), key=lambda a: poff.get(a[0], -1)
            ):
                if data_file.total_particles[ptype] == 0:
                    continue
                f.seek(poff[ptype])
                afields = list(set(field_list).intersection(self._aux_fields))
                count = min(self.ds.index._chunksize, tp[ptype])
                p = np.fromfile(f, self._pdtypes[ptype], count=count)
                auxdata = []
                for afield in afields:
                    aux_fh[afield].seek(aux_fields_offsets[afield][ptype])
                    if isinstance(self._aux_pdtypes[afield], np.dtype):
                        auxdata.append(
                            np.fromfile(
                                aux_fh[afield], self._aux_pdtypes[afield], count=count
                            )
                        )
                    else:
                        par = self.ds.parameters
                        nlines = 1 + par["nsph"] + par["ndark"] + par["nstar"]
                        aux_fh[afield].seek(0)
                        sh = aux_fields_offsets[afield][ptype]
                        sf = nlines - count - sh
                        if tp[ptype] > 0:
                            aux = np.genfromtxt(
                                aux_fh[afield], skip_header=sh, skip_footer=sf
                            )
                            if aux.ndim < 1:
                                aux = np.array([aux])
                            auxdata.append(aux)
                if afields:
                    p = append_fields(p, afields, auxdata)
                if ptype == "Gas":
                    hsml = self._read_smoothing_length(data_file, count)
                else:
                    hsml = 0.0
                if getattr(selector, "is_all_data", False):
                    mask = slice(None, None, None)
                else:
                    x = p["Coordinates"]["x"].astype("float64")
                    y = p["Coordinates"]["y"].astype("float64")
                    z = p["Coordinates"]["z"].astype("float64")
                    mask = selector.select_points(x, y, z, hsml)
                    del x, y, z
                if mask is None:
                    continue
                tf = self._fill_fields(field_list, p, hsml, mask, data_file)
                for field in field_list:
                    yield (ptype, field), tf.pop(field)

            # close all file handles
            f.close()
            for fh in list(aux_fh.values()):
                fh.close()

    def _update_domain(self, data_file):
        """
        This method is used to determine the size needed for a box that will
        bound the particles.  It simply finds the largest position of the
        whole set of particles, and sets the domain to +/- that value.
        """
        ds = data_file.ds
        ind = 0
        # Check to make sure that the domain hasn't already been set
        # by the parameter file
        if np.all(np.isfinite(ds.domain_left_edge)) and np.all(
            np.isfinite(ds.domain_right_edge)
        ):
            return
        with open(data_file.filename, "rb") as f:
            ds.domain_left_edge = 0
            ds.domain_right_edge = 0
            f.seek(ds._header_offset)
            mi = np.array([1e30, 1e30, 1e30], dtype="float64")
            ma = -np.array([1e30, 1e30, 1e30], dtype="float64")
            for iptype, ptype in enumerate(self._ptypes):
                # We'll just add the individual types separately
                count = data_file.total_particles[ptype]
                if count == 0:
                    continue
                stop = ind + count
                while ind < stop:
<<<<<<< HEAD
                    c = min(self.ds.index._chunksize, stop - ind)
                    pp = np.fromfile(f, dtype=self._pdtypes[ptype],
                                     count=c)
                    np.minimum(mi, [pp["Coordinates"]["x"].min(),
                                    pp["Coordinates"]["y"].min(),
                                    pp["Coordinates"]["z"].min()], mi)
                    np.maximum(ma, [pp["Coordinates"]["x"].max(),
                                    pp["Coordinates"]["y"].max(),
                                    pp["Coordinates"]["z"].max()], ma)
=======
                    c = min(CHUNKSIZE, stop - ind)
                    pp = np.fromfile(f, dtype=self._pdtypes[ptype], count=c)
                    np.minimum(
                        mi,
                        [
                            pp["Coordinates"]["x"].min(),
                            pp["Coordinates"]["y"].min(),
                            pp["Coordinates"]["z"].min(),
                        ],
                        mi,
                    )
                    np.maximum(
                        ma,
                        [
                            pp["Coordinates"]["x"].max(),
                            pp["Coordinates"]["y"].max(),
                            pp["Coordinates"]["z"].max(),
                        ],
                        ma,
                    )
>>>>>>> a6ad1211
                    ind += c
        # We extend by 1%.
        DW = ma - mi
        mi -= 0.01 * DW
        ma += 0.01 * DW
        ds.domain_left_edge = ds.arr(mi, "code_length")
        ds.domain_right_edge = ds.arr(ma, "code_length")
        ds.domain_width = DW = ds.domain_right_edge - ds.domain_left_edge
        ds.unit_registry.add(
            "unitary", float(DW.max() * DW.units.base_value), DW.units.dimensions
        )

    def _yield_coordinates(self, data_file, needed_ptype=None):
        with open(data_file.filename, "rb") as f:
            poff = data_file.field_offsets
            for iptype, ptype in enumerate(self._ptypes):
                if ptype not in poff:
                    continue
                f.seek(poff[ptype])
                if needed_ptype is not None and ptype != needed_ptype:
                    continue
                # We'll just add the individual types separately
                count = data_file.total_particles[ptype]
                if count == 0:
                    continue
                pp = np.fromfile(f, dtype=self._pdtypes[ptype], count=count)
                mis = np.empty(3, dtype="float64")
                mas = np.empty(3, dtype="float64")
                for axi, ax in enumerate("xyz"):
                    mi = pp["Coordinates"][ax].min()
                    ma = pp["Coordinates"][ax].max()
                    mylog.debug("Spanning: %0.3e .. %0.3e in %s", mi, ma, ax)
                    mis[axi] = mi
                    mas[axi] = ma
                pos = np.empty((pp.size, 3), dtype="float64")
                for i, ax in enumerate("xyz"):
                    pos[:, i] = pp["Coordinates"][ax]
                yield ptype, pos

    def _count_particles(self, data_file):
        pcount = np.array(
            [
                data_file.ds.parameters["nsph"],
                data_file.ds.parameters["nstar"],
                data_file.ds.parameters["ndark"],
            ]
        )
        si, ei = data_file.start, data_file.end
        if None not in (si, ei):
            np.clip(pcount - si, 0, ei - si, out=pcount)
        ptypes = ["Gas", "Stars", "DarkMatter"]
        npart = dict((ptype, v) for ptype, v in zip(ptypes, pcount))
        return npart

    @classmethod
    def _compute_dtypes(cls, field_dtypes, endian="<"):
        pds = {}
        for ptype, field in cls._fields:
            dtbase = field_dtypes.get(field, "f")
            ff = "%s%s" % (endian, dtbase)
            if field in cls._vector_fields:
                dt = (field, [("x", ff), ("y", ff), ("z", ff)])
            else:
                dt = (field, ff)
            pds.setdefault(ptype, []).append(dt)
        pdtypes = {}
        for ptype in pds:
            pdtypes[ptype] = np.dtype(pds[ptype])
        return pdtypes

    def _create_dtypes(self, data_file):
        # We can just look at the particle counts.
        self._header_offset = data_file.ds._header_offset
        self._pdtypes = self._compute_dtypes(
            data_file.ds._field_dtypes, data_file.ds.endian
        )
        self._field_list = []
        for ptype, field in self._fields:
            if data_file.total_particles[ptype] == 0:
                # We do not want out _pdtypes to have empty particles.
                self._pdtypes.pop(ptype, None)
                continue
            self._field_list.append((ptype, field))

        if "Gas" in self._pdtypes.keys():
            self._field_list.append(("Gas", "smoothing_length"))

        # Find out which auxiliaries we have and what is their format
        tot_parts = np.sum(
            [
                data_file.ds.parameters["nsph"],
                data_file.ds.parameters["nstar"],
                data_file.ds.parameters["ndark"],
            ]
        )
        endian = data_file.ds.endian
        self._aux_pdtypes = {}
        self._aux_fields = []
        for f in glob.glob(data_file.filename + ".*"):
            afield = f.rsplit(".")[-1]
            filename = data_file.filename + "." + afield
            if not os.path.exists(filename):
                continue
            if afield in ["log", "parameter", "kdtree"]:
                # Amiga halo finder makes files like this we need to ignore
                continue
            self._aux_fields.append(afield)
        skip_afields = []
        for afield in self._aux_fields:
            filename = data_file.filename + "." + afield
            # We need to do some fairly ugly detection to see what format the
            # auxiliary files are in.  They can be either ascii or binary, and
            # the binary files can be either floats, ints, or doubles.  We're
            # going to use a try-catch cascade to determine the format.
            filesize = os.stat(filename).st_size
            dtype = np.dtype(endian + "i4")
            tot_parts_from_file = np.fromfile(filename, dtype, count=1)
            if tot_parts_from_file != tot_parts:
                with open(filename, "rb") as f:
                    header_nparts = f.readline()
                    try:
                        header_nparts = int(header_nparts)
                    except ValueError:
                        skip_afields.append(afield)
                        continue
                    if int(header_nparts) != tot_parts:
                        raise RuntimeError
                self._aux_pdtypes[afield] = "ascii"
            elif (filesize - 4) / 8 == tot_parts:
                self._aux_pdtypes[afield] = np.dtype([("aux", endian + "d")])
            elif (filesize - 4) / 4 == tot_parts:
                if afield.startswith("i"):
                    self._aux_pdtypes[afield] = np.dtype([("aux", endian + "i")])
                else:
                    self._aux_pdtypes[afield] = np.dtype([("aux", endian + "f")])
            else:
                skip_afields.append(afield)
        for afield in skip_afields:
            self._aux_fields.remove(afield)
        # Add the auxiliary fields to each ptype we have
        for ptype in self._ptypes:
            if any([ptype == field[0] for field in self._field_list]):
                self._field_list += [(ptype, afield) for afield in self._aux_fields]
        return self._field_list

    def _identify_fields(self, data_file):
        return self._field_list, {}

    def _calculate_particle_offsets(self, data_file, pcounts):
        # This computes the offsets for each particle type into a "data_file."  Note that
        # the term "data_file" here is a bit overloaded, and also refers to a
        # "chunk" of particles inside a data file.
        # data_file.start represents the *particle count* that we should start at.
        #
        # At this point, data_file will have the total number of particles
        # that this chunk represents located in the property total_particles.
        # Because in tipsy files the particles are stored sequentially, we can
        # figure out where each one starts.
        # We first figure out the global offsets, then offset them by the count
        # and size of each individual particle type.
        field_offsets = {}
        # Initialize pos to the point the first particle type would start
        pos = data_file.ds._header_offset
        global_offsets = {}
        field_offsets = {}
        for i, ptype in enumerate(self._ptypes):
            if ptype not in self._pdtypes:
                # This means we don't have any, I think, and so we shouldn't
                # stick it in the offsets.
                continue
            # Note that much of this will be computed redundantly; future
            # refactorings could fix this.
            global_offsets[ptype] = pos
            size = self._pdtypes[ptype].itemsize
            npart = self.ds.parameters[npart_mapping[ptype]]
            # Get the offset into just this particle type, and start at data_file.start
            if npart > data_file.start:
                field_offsets[ptype] = pos + size * data_file.start
            pos += npart * size
        return field_offsets

    def _calculate_particle_offsets_aux(self, data_file):
        aux_fields_offsets = {}
        params = self.ds.parameters
        for afield in self._aux_fields:
            aux_fields_offsets[afield] = {}
            if isinstance(self._aux_pdtypes[afield], np.dtype):
                pos = 4  # i4
                size = np.dtype(self._aux_pdtypes[afield]).itemsize
            else:
                pos = 1
                size = 1
            for i, ptype in enumerate(self._ptypes):
                if data_file.total_particles[ptype] == 0:
                    continue
                elif params[npart_mapping[ptype]] > self.ds.index._chunksize:
                    for j in range(i):
                        npart = params[npart_mapping[self._ptypes[j]]]
<<<<<<< HEAD
                        if npart > self.ds.index._chunksize:
                            pos += npart*size
                    pos += data_file.start*size
=======
                        if npart > CHUNKSIZE:
                            pos += npart * size
                    pos += data_file.start * size
>>>>>>> a6ad1211
                aux_fields_offsets[afield][ptype] = pos
                pos += data_file.total_particles[ptype] * size
        return aux_fields_offsets<|MERGE_RESOLUTION|>--- conflicted
+++ resolved
@@ -2,25 +2,13 @@
 import os
 import struct
 
-<<<<<<< HEAD
-from yt.frontends.sph.io import \
-    IOHandlerSPH
-from yt.frontends.tipsy.definitions import \
-    npart_mapping
-from yt.utilities.lib.particle_kdtree_tools import \
-    generate_smoothing_length
-from yt.utilities.logger import ytLogger as \
-    mylog
-=======
 import numpy as np
 from numpy.lib.recfunctions import append_fields
 
 from yt.frontends.sph.io import IOHandlerSPH
 from yt.frontends.tipsy.definitions import npart_mapping
-from yt.geometry.particle_geometry_handler import CHUNKSIZE
 from yt.utilities.lib.particle_kdtree_tools import generate_smoothing_length
 from yt.utilities.logger import ytLogger as mylog
->>>>>>> a6ad1211
 
 
 class IOHandlerTipsyBinary(IOHandlerSPH):
@@ -30,15 +18,8 @@
     _pdtypes = None  # dtypes, to be filled in later
     _aux_pdtypes = None  # auxiliary files' dtypes
 
-<<<<<<< HEAD
-    _ptypes = ("Gas",
-               "DarkMatter",
-               "Stars")
-=======
     _ptypes = ("Gas", "DarkMatter", "Stars")
-    _chunksize = CHUNKSIZE
-
->>>>>>> a6ad1211
+
     _aux_fields = None
     _fields = (
         ("Gas", "Mass"),
@@ -271,18 +252,7 @@
                     continue
                 stop = ind + count
                 while ind < stop:
-<<<<<<< HEAD
                     c = min(self.ds.index._chunksize, stop - ind)
-                    pp = np.fromfile(f, dtype=self._pdtypes[ptype],
-                                     count=c)
-                    np.minimum(mi, [pp["Coordinates"]["x"].min(),
-                                    pp["Coordinates"]["y"].min(),
-                                    pp["Coordinates"]["z"].min()], mi)
-                    np.maximum(ma, [pp["Coordinates"]["x"].max(),
-                                    pp["Coordinates"]["y"].max(),
-                                    pp["Coordinates"]["z"].max()], ma)
-=======
-                    c = min(CHUNKSIZE, stop - ind)
                     pp = np.fromfile(f, dtype=self._pdtypes[ptype], count=c)
                     np.minimum(
                         mi,
@@ -302,7 +272,6 @@
                         ],
                         ma,
                     )
->>>>>>> a6ad1211
                     ind += c
         # We extend by 1%.
         DW = ma - mi
@@ -501,15 +470,9 @@
                 elif params[npart_mapping[ptype]] > self.ds.index._chunksize:
                     for j in range(i):
                         npart = params[npart_mapping[self._ptypes[j]]]
-<<<<<<< HEAD
                         if npart > self.ds.index._chunksize:
-                            pos += npart*size
-                    pos += data_file.start*size
-=======
-                        if npart > CHUNKSIZE:
                             pos += npart * size
                     pos += data_file.start * size
->>>>>>> a6ad1211
                 aux_fields_offsets[afield][ptype] = pos
                 pos += data_file.total_particles[ptype] * size
         return aux_fields_offsets